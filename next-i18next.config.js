--- conflicted
+++ resolved
@@ -15,11 +15,8 @@
       "de",
       "nl",
       "tr",
-<<<<<<< HEAD
+      "pl",
       "ru",
-=======
-      "pl",
->>>>>>> 150eeb9f
     ],
   },
   reloadOnPrerender: process.env.NODE_ENV === "development",
