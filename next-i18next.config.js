/** @type {import('next-i18next').UserConfig} */
module.exports = {
  i18n: {
    defaultLocale: "en",
<<<<<<< HEAD
    locales: ["en", "it", "fr", "zh", "uk"],
=======
    locales: ["en", "it", "fr", "zh", "pt-BR"],
>>>>>>> eaca3d74
  },
  reloadOnPrerender: process.env.NODE_ENV === "development",
};<|MERGE_RESOLUTION|>--- conflicted
+++ resolved
@@ -2,11 +2,7 @@
 module.exports = {
   i18n: {
     defaultLocale: "en",
-<<<<<<< HEAD
-    locales: ["en", "it", "fr", "zh", "uk"],
-=======
-    locales: ["en", "it", "fr", "zh", "pt-BR"],
->>>>>>> eaca3d74
+    locales: ["en", "it", "fr", "zh", "uk", "pt-BR"],
   },
   reloadOnPrerender: process.env.NODE_ENV === "development",
 };