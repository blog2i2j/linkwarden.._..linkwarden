import AccentSubmitButton from "@/components/AccentSubmitButton";
import TextInput from "@/components/TextInput";
import CenteredForm from "@/layouts/CenteredForm";
import { signIn } from "next-auth/react";
import Link from "next/link";
import { useState, FormEvent } from "react";
import { toast } from "react-hot-toast";
import {getLogins} from './api/v1/logins'
import {InferGetServerSidePropsType} from "next";

interface FormData {
  username: string;
  password: string;
}

export const getServerSideProps = (() => {
  const availableLogins = getLogins();
  return {props: {availableLogins}}
});


export default function Login({availableLogins} : InferGetServerSidePropsType<typeof getServerSideProps>) {
  const [submitLoader, setSubmitLoader] = useState(false);

  const [form, setForm] = useState<FormData>({
    username: "",
    password: "",
  });

  async function loginUser(event: FormEvent<HTMLFormElement>) {
    event.preventDefault();

    if (form.username !== "" && form.password !== "") {
      setSubmitLoader(true);

      const load = toast.loading("Authenticating...");

      const res = await signIn("credentials", {
        username: form.username,
        password: form.password,
        redirect: false,
      });

      toast.dismiss(load);

      setSubmitLoader(false);

      if (!res?.ok) {
        toast.error("Invalid login.");
      }
    } else {
      toast.error("Please fill out all the fields.");
    }
  }

  async function loginUserButton(method: string) {
    setSubmitLoader(true);

    const load = toast.loading("Authenticating...");

    const res = await signIn(method, {});

    toast.dismiss(load);

    setSubmitLoader(false);
  }

  function displayLoginCredential() {
    if (availableLogins.credentialsEnabled === 'true') {
      return (<><p className="text-3xl text-black dark:text-white text-center font-extralight">
        Enter your credentials
      </p>
        <hr className="border-1 border-sky-100 dark:border-neutral-700"/>
        <div>
          <p className="text-sm text-black dark:text-white w-fit font-semibold mb-1">
            Username
            {availableLogins.emailEnabled === 'true' ? " or Email" : undefined}
          </p>

          <TextInput
              autoFocus={true}
              placeholder="johnny"
              value={form.username}
              className="bg-white"
              onChange={(e) => setForm({...form, username: e.target.value})}/>
        </div>
        <div className="w-full">
          <p className="text-sm text-black dark:text-white w-fit font-semibold mb-1">
            Password
          </p>

          <TextInput
              type="password"
              placeholder="••••••••••••••"
              value={form.password}
              className="bg-white"
              onChange={(e) => setForm({...form, password: e.target.value})}/>
          {availableLogins.emailEnabled === 'true' && (
              <div className="w-fit ml-auto mt-1">
                <Link
                    href={"/forgot"}
                    className="text-gray-500 dark:text-gray-400 font-semibold"
                >
                  Forgot Password?
                </Link>
              </div>
          )}
        </div>
        <SubmitButton
            type="submit"
            label="Login"
            className=" w-full text-center"
            loading={submitLoader}/></>
      )
    }
  }
  function displayLoginExternalButton() {
    const Buttons: any = [];
    availableLogins.buttonAuths.forEach((value, index) => {
      Buttons.push(<SubmitButton key={index}
          type="button"
          onClick={() => loginUserButton(value.method)}
          label={`Sign in with ${value.name}`}
          className=" w-full text-center"
          loading={submitLoader}
      />);
    });
    return (Buttons);
  }

  function displayRegistration() {
    if (availableLogins.registrationDisabled !== 'true') {
      return (
          <div className="flex items-baseline gap-1 justify-center">
            <p className="w-fit text-gray-500 dark:text-gray-400">
              New here?
            </p>
            <Link
                href={"/register"}
                className="block text-black dark:text-white font-semibold"
            >
              Sign Up
            </Link>
          </div>
      );
    }
  }

  return (
    <CenteredForm text="Sign in to your account">
      <form onSubmit={loginUser}>
<<<<<<< HEAD
        <div className="p-4 mx-auto flex flex-col gap-3 justify-between max-w-[30rem] min-w-80 w-full bg-slate-50 dark:bg-neutral-800 rounded-2xl shadow-md border border-sky-100 dark:border-neutral-700">
          {displayLoginCredential()}
          {displayLoginExternalButton()}
          {displayRegistration()}
=======
        <div className="p-4 mx-auto flex flex-col gap-3 justify-between max-w-[30rem] min-w-80 w-full bg-base-200 rounded-2xl shadow-md border border-neutral-content">
          {process.env.NEXT_PUBLIC_DISABLE_LOGIN !== "true" ? (
            <>
              <p className="text-3xl text-center font-extralight">
                Enter your credentials
              </p>

              <div className="divider my-0"></div>

              <div>
                <p className="text-sm w-fit font-semibold mb-1">
                  Username
                  {emailEnabled ? " or Email" : undefined}
                </p>

                <TextInput
                  autoFocus={true}
                  placeholder="johnny"
                  value={form.username}
                  className="bg-base-100"
                  onChange={(e) =>
                    setForm({ ...form, username: e.target.value })
                  }
                />
              </div>

              <div className="w-full">
                <p className="text-sm w-fit font-semibold mb-1">Password</p>

                <TextInput
                  type="password"
                  placeholder="••••••••••••••"
                  value={form.password}
                  className="bg-base-100"
                  onChange={(e) =>
                    setForm({ ...form, password: e.target.value })
                  }
                />
                {emailEnabled && (
                  <div className="w-fit ml-auto mt-1">
                    <Link
                      href={"/forgot"}
                      className="text-neutral font-semibold"
                    >
                      Forgot Password?
                    </Link>
                  </div>
                )}
              </div>

              <AccentSubmitButton
                type="submit"
                label="Login"
                className="w-full text-center"
                loading={submitLoader}
              />
            </>
          ) : undefined}
          {process.env.NEXT_PUBLIC_KEYCLOAK_ENABLED === "true" ? (
            <AccentSubmitButton
              type="button"
              onClick={loginUserKeycloak}
              label="Sign in with Keycloak"
              className="w-full text-center"
              loading={submitLoader}
            />
          ) : undefined}
          {process.env.NEXT_PUBLIC_AUTHENTIK_ENABLED === "true" ? (
            <AccentSubmitButton
              type="button"
              onClick={loginUserAuthentik}
              label="Sign in with Authentiks"
              className="w-full text-center"
              loading={submitLoader}
            />
          ) : undefined}
          {process.env.NEXT_PUBLIC_DISABLE_REGISTRATION ===
          "true" ? undefined : (
            <div className="flex items-baseline gap-1 justify-center">
              <p className="w-fit text-neutral">New here?</p>
              <Link href={"/register"} className="block font-semibold">
                Sign Up
              </Link>
            </div>
          )}
>>>>>>> e6979d4e
        </div>
      </form>
    </CenteredForm>
  );
}<|MERGE_RESOLUTION|>--- conflicted
+++ resolved
@@ -149,98 +149,10 @@
   return (
     <CenteredForm text="Sign in to your account">
       <form onSubmit={loginUser}>
-<<<<<<< HEAD
         <div className="p-4 mx-auto flex flex-col gap-3 justify-between max-w-[30rem] min-w-80 w-full bg-slate-50 dark:bg-neutral-800 rounded-2xl shadow-md border border-sky-100 dark:border-neutral-700">
           {displayLoginCredential()}
           {displayLoginExternalButton()}
           {displayRegistration()}
-=======
-        <div className="p-4 mx-auto flex flex-col gap-3 justify-between max-w-[30rem] min-w-80 w-full bg-base-200 rounded-2xl shadow-md border border-neutral-content">
-          {process.env.NEXT_PUBLIC_DISABLE_LOGIN !== "true" ? (
-            <>
-              <p className="text-3xl text-center font-extralight">
-                Enter your credentials
-              </p>
-
-              <div className="divider my-0"></div>
-
-              <div>
-                <p className="text-sm w-fit font-semibold mb-1">
-                  Username
-                  {emailEnabled ? " or Email" : undefined}
-                </p>
-
-                <TextInput
-                  autoFocus={true}
-                  placeholder="johnny"
-                  value={form.username}
-                  className="bg-base-100"
-                  onChange={(e) =>
-                    setForm({ ...form, username: e.target.value })
-                  }
-                />
-              </div>
-
-              <div className="w-full">
-                <p className="text-sm w-fit font-semibold mb-1">Password</p>
-
-                <TextInput
-                  type="password"
-                  placeholder="••••••••••••••"
-                  value={form.password}
-                  className="bg-base-100"
-                  onChange={(e) =>
-                    setForm({ ...form, password: e.target.value })
-                  }
-                />
-                {emailEnabled && (
-                  <div className="w-fit ml-auto mt-1">
-                    <Link
-                      href={"/forgot"}
-                      className="text-neutral font-semibold"
-                    >
-                      Forgot Password?
-                    </Link>
-                  </div>
-                )}
-              </div>
-
-              <AccentSubmitButton
-                type="submit"
-                label="Login"
-                className="w-full text-center"
-                loading={submitLoader}
-              />
-            </>
-          ) : undefined}
-          {process.env.NEXT_PUBLIC_KEYCLOAK_ENABLED === "true" ? (
-            <AccentSubmitButton
-              type="button"
-              onClick={loginUserKeycloak}
-              label="Sign in with Keycloak"
-              className="w-full text-center"
-              loading={submitLoader}
-            />
-          ) : undefined}
-          {process.env.NEXT_PUBLIC_AUTHENTIK_ENABLED === "true" ? (
-            <AccentSubmitButton
-              type="button"
-              onClick={loginUserAuthentik}
-              label="Sign in with Authentiks"
-              className="w-full text-center"
-              loading={submitLoader}
-            />
-          ) : undefined}
-          {process.env.NEXT_PUBLIC_DISABLE_REGISTRATION ===
-          "true" ? undefined : (
-            <div className="flex items-baseline gap-1 justify-center">
-              <p className="w-fit text-neutral">New here?</p>
-              <Link href={"/register"} className="block font-semibold">
-                Sign Up
-              </Link>
-            </div>
-          )}
->>>>>>> e6979d4e
         </div>
       </form>
     </CenteredForm>
