--- conflicted
+++ resolved
@@ -16,22 +16,8 @@
   const { account, updateAccount } = useAccountStore();
   const [user, setUser] = useState(account);
 
-<<<<<<< HEAD
-  const [preventDuplicateLinks, setPreventDuplicateLinks] =
-    useState<boolean>(false);
-  const [archiveAsScreenshot, setArchiveAsScreenshot] =
-    useState<boolean>(false);
-  const [archiveAsSinglefile, setArchiveAsSinglefile] =
-    useState<boolean>(false);
-  const [archiveAsPDF, setArchiveAsPDF] = useState<boolean>(false);
-  const [archiveAsWaybackMachine, setArchiveAsWaybackMachine] =
-    useState<boolean>(false);
-  const [linksRouteTo, setLinksRouteTo] = useState<LinksRouteTo>(
-    user.linksRouteTo
-=======
   const [preventDuplicateLinks, setPreventDuplicateLinks] = useState<boolean>(
     account.preventDuplicateLinks
->>>>>>> c216a924
   );
   const [archiveAsScreenshot, setArchiveAsScreenshot] = useState<boolean>(
     account.archiveAsScreenshot
@@ -39,8 +25,14 @@
   const [archiveAsPDF, setArchiveAsPDF] = useState<boolean>(
     account.archiveAsPDF
   );
+
+  const [archiveAsSinglefile, setArchiveAsSinglefile] = useState<boolean>(
+    account.archiveAsSinglefile
+  );
+
   const [archiveAsWaybackMachine, setArchiveAsWaybackMachine] =
     useState<boolean>(account.archiveAsWaybackMachine);
+
   const [linksRouteTo, setLinksRouteTo] = useState(account.linksRouteTo);
 
   useEffect(() => {
@@ -142,18 +134,15 @@
               state={archiveAsScreenshot}
               onClick={() => setArchiveAsScreenshot(!archiveAsScreenshot)}
             />
-            <Checkbox
-<<<<<<< HEAD
+
+            <Checkbox
               label="Singlefile"
               state={archiveAsSinglefile}
               onClick={() => setArchiveAsSinglefile(!archiveAsSinglefile)}
             />
 
             <Checkbox
-              label="PDF"
-=======
               label={t("pdf")}
->>>>>>> c216a924
               state={archiveAsPDF}
               onClick={() => setArchiveAsPDF(!archiveAsPDF)}
             />
@@ -229,6 +218,22 @@
               <span className="label-text">
                 {t("open_readable_if_available")}
               </span>
+            </label>
+
+            <label
+              className="label cursor-pointer flex gap-2 justify-start w-fit"
+              tabIndex={0}
+              role="button"
+            >
+              <input
+                type="radio"
+                name="link-preference-radio"
+                className="radio checked:bg-primary"
+                value="Singlefile"
+                checked={linksRouteTo === LinksRouteTo.SINGLEFILE}
+                onChange={() => setLinksRouteTo(LinksRouteTo.SINGLEFILE)}
+              />
+              <span className="label-text">Open Singlefile, if available</span>
             </label>
 
             <label
