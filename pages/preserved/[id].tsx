--- conflicted
+++ resolved
@@ -12,19 +12,9 @@
   const router = useRouter();
 
   useEffect(() => {
-<<<<<<< HEAD
-    const fetchLink = async () => {
-      if (router.query.id) {
-        await getLink.mutateAsync(Number(router.query.id));
-      }
-    };
-
-    fetchLink();
-=======
     if (router.query.id) {
       getLink.mutateAsync({ id: Number(router.query.id) });
     }
->>>>>>> a4c83dc8
   }, []);
 
   return (
