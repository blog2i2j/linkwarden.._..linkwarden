--- conflicted
+++ resolved
@@ -7,14 +7,9 @@
   if (!user) return;
 
   if (req.method === "GET") {
-<<<<<<< HEAD
-    const tags = await getTags(user.id);
-    return res.status(tags.status).json({ response: tags.response });
-=======
     const tags = await getTags({
       userId: user.id,
     });
     return res.status(tags?.status || 500).json({ response: tags?.response });
->>>>>>> a4c83dc8
   }
 }