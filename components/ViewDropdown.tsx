import React, { Dispatch, SetStateAction, useEffect } from "react";
import useLocalSettingsStore from "@/store/localSettings";

import { ViewMode } from "@/types/global";

type Props = {
  viewMode: ViewMode;
  setViewMode: Dispatch<SetStateAction<ViewMode>>;
};

export default function ViewDropdown({ viewMode, setViewMode }: Props) {
  const { updateSettings } = useLocalSettingsStore();

  const onChangeViewMode = (
    e: React.MouseEvent<HTMLButtonElement>,
    viewMode: ViewMode
  ) => {
    setViewMode(viewMode);
  };

  useEffect(() => {
    updateSettings({ viewMode });
  }, [viewMode]);

  return (
    <div className="p-1 flex flex-row gap-1 border border-neutral-content rounded-[0.625rem]">
      <button
        onClick={(e) => onChangeViewMode(e, ViewMode.Card)}
        className={`btn btn-square btn-sm btn-ghost ${
          viewMode == ViewMode.Card
            ? "bg-primary/20 hover:bg-primary/20"
            : "hover:bg-neutral/20"
        }`}
      >
        <i className="bi-grid w-4 h-4 text-neutral"></i>
      </button>

      <button
        onClick={(e) => onChangeViewMode(e, ViewMode.Masonry)}
        className={`btn btn-square btn-sm btn-ghost ${
          viewMode == ViewMode.Masonry
            ? "bg-primary/20 hover:bg-primary/20"
            : "hover:bg-neutral/20"
        }`}
      >
        <i className="bi bi-columns-gap w-4 h-4 text-neutral"></i>
      </button>

      <button
        onClick={(e) => onChangeViewMode(e, ViewMode.List)}
        className={`btn btn-square btn-sm btn-ghost ${
          viewMode == ViewMode.List
            ? "bg-primary/20 hover:bg-primary/20"
            : "hover:bg-neutral/20"
        }`}
      >
        <i className="bi bi-view-stacked w-4 h-4 text-neutral"></i>
      </button>

      {/* <button
        onClick={(e) => onChangeViewMode(e, ViewMode.Grid)}
        className={`btn btn-square btn-sm btn-ghost ${
          viewMode == ViewMode.Grid
            ? "bg-primary/20 hover:bg-primary/20"
            : "hover:bg-neutral/20"
        }`}
      >
<<<<<<< HEAD
        <i className="bi-columns-gap w-4 h-4 text-neutral"></i>
      </button> */}
=======
        <p className="mb-1 text-sm text-neutral">{t("view")}</p>
        <div className="p-1 flex w-full justify-between gap-1 border border-neutral-content rounded-[0.625rem]">
          <button
            onClick={(e) => onChangeViewMode(ViewMode.Card)}
            className={`btn w-[31%] btn-sm btn-ghost ${
              viewMode === ViewMode.Card
                ? "bg-primary/20 hover:bg-primary/20"
                : "hover:bg-neutral/20"
            }`}
          >
            <i className="bi-grid text-lg text-neutral"></i>
          </button>
          <button
            onClick={(e) => onChangeViewMode(ViewMode.Masonry)}
            className={`btn w-[31%] btn-sm btn-ghost ${
              viewMode === ViewMode.Masonry
                ? "bg-primary/20 hover:bg-primary/20"
                : "hover:bg-neutral/20"
            }`}
          >
            <i className="bi-columns-gap text-lg text-neutral"></i>
          </button>
          <button
            onClick={(e) => onChangeViewMode(ViewMode.List)}
            className={`btn w-[31%] btn-sm btn-ghost ${
              viewMode === ViewMode.List
                ? "bg-primary/20 hover:bg-primary/20"
                : "hover:bg-neutral/20"
            }`}
          >
            <i className="bi-view-stacked text-lg text-neutral"></i>
          </button>
        </div>
        <p className="mb-1 mt-2 text-sm text-neutral">{t("show")}</p>
        {Object.entries(settings.show)
          .filter((e) =>
            settings.viewMode === ViewMode.List // Hide tags, image, and description checkboxes in list view
              ? e[0] !== "tags" && e[0] !== "image" && e[0] !== "description"
              : settings.viewMode === ViewMode.Card // Hide tags and description checkboxes in card view
                ? e[0] !== "tags" && e[0] !== "description"
                : true
          )
          .map(([key, value]) => (
            <li key={key}>
              <label className="label cursor-pointer flex justify-start">
                <input
                  type="checkbox"
                  className="checkbox checkbox-primary"
                  checked={value}
                  onChange={() =>
                    toggleShowSetting(key as keyof typeof settings.show)
                  }
                />
                <span className="label-text whitespace-nowrap">{t(key)}</span>
              </label>
            </li>
          ))}
        {settings.viewMode !== ViewMode.List && (
          <>
            <p className="mb-1 mt-2 text-sm text-neutral">
              {t("columns")}:{" "}
              {settings.columns === 0 ? t("default") : settings.columns}
            </p>
            <div>
              <input
                type="range"
                min={0}
                max="8"
                value={settings.columns}
                onChange={(e) => onColumnsChange(e)}
                className="range range-xs range-primary"
                step="1"
              />
              <div className="flex w-full justify-between px-2 text-xs text-neutral select-none">
                <span>|</span>
                <span>|</span>
                <span>|</span>
                <span>|</span>
                <span>|</span>
                <span>|</span>
                <span>|</span>
                <span>|</span>
                <span>|</span>
              </div>
            </div>
          </>
        )}
      </ul>
>>>>>>> a4c83dc8
    </div>
  );
}<|MERGE_RESOLUTION|>--- conflicted
+++ resolved
@@ -1,7 +1,8 @@
 import React, { Dispatch, SetStateAction, useEffect } from "react";
 import useLocalSettingsStore from "@/store/localSettings";
-
 import { ViewMode } from "@/types/global";
+import { dropdownTriggerer } from "@/lib/client/utils";
+import { useTranslation } from "next-i18next";
 
 type Props = {
   viewMode: ViewMode;
@@ -9,66 +10,50 @@
 };
 
 export default function ViewDropdown({ viewMode, setViewMode }: Props) {
-  const { updateSettings } = useLocalSettingsStore();
-
-  const onChangeViewMode = (
-    e: React.MouseEvent<HTMLButtonElement>,
-    viewMode: ViewMode
-  ) => {
-    setViewMode(viewMode);
-  };
+  const { settings, updateSettings } = useLocalSettingsStore((state) => state);
+  const { t } = useTranslation();
 
   useEffect(() => {
     updateSettings({ viewMode });
-  }, [viewMode]);
+  }, [viewMode, updateSettings]);
+
+  const onChangeViewMode = (mode: ViewMode) => {
+    setViewMode(mode);
+    updateSettings({ viewMode });
+  };
+
+  const toggleShowSetting = (setting: keyof typeof settings.show) => {
+    const newShowSettings = {
+      ...settings.show,
+      [setting]: !settings.show[setting],
+    };
+    updateSettings({ show: newShowSettings });
+  };
+
+  const onColumnsChange = (e: React.ChangeEvent<HTMLInputElement>) => {
+    updateSettings({ columns: Number(e.target.value) });
+  };
 
   return (
-    <div className="p-1 flex flex-row gap-1 border border-neutral-content rounded-[0.625rem]">
-      <button
-        onClick={(e) => onChangeViewMode(e, ViewMode.Card)}
-        className={`btn btn-square btn-sm btn-ghost ${
-          viewMode == ViewMode.Card
-            ? "bg-primary/20 hover:bg-primary/20"
-            : "hover:bg-neutral/20"
-        }`}
+    <div className="dropdown dropdown-bottom dropdown-end">
+      <div
+        tabIndex={0}
+        role="button"
+        onMouseDown={dropdownTriggerer}
+        className="btn btn-sm btn-square btn-ghost border-none"
       >
-        <i className="bi-grid w-4 h-4 text-neutral"></i>
-      </button>
-
-      <button
-        onClick={(e) => onChangeViewMode(e, ViewMode.Masonry)}
-        className={`btn btn-square btn-sm btn-ghost ${
-          viewMode == ViewMode.Masonry
-            ? "bg-primary/20 hover:bg-primary/20"
-            : "hover:bg-neutral/20"
-        }`}
+        {viewMode === ViewMode.Card ? (
+          <i className="bi-grid w-4 h-4 text-neutral"></i>
+        ) : viewMode === ViewMode.Masonry ? (
+          <i className="bi-columns-gap w-4 h-4 text-neutral"></i>
+        ) : (
+          <i className="bi-view-stacked w-4 h-4 text-neutral"></i>
+        )}
+      </div>
+      <ul
+        tabIndex={0}
+        className="dropdown-content z-[30] menu shadow bg-base-200 min-w-52 border border-neutral-content rounded-xl mt-1"
       >
-        <i className="bi bi-columns-gap w-4 h-4 text-neutral"></i>
-      </button>
-
-      <button
-        onClick={(e) => onChangeViewMode(e, ViewMode.List)}
-        className={`btn btn-square btn-sm btn-ghost ${
-          viewMode == ViewMode.List
-            ? "bg-primary/20 hover:bg-primary/20"
-            : "hover:bg-neutral/20"
-        }`}
-      >
-        <i className="bi bi-view-stacked w-4 h-4 text-neutral"></i>
-      </button>
-
-      {/* <button
-        onClick={(e) => onChangeViewMode(e, ViewMode.Grid)}
-        className={`btn btn-square btn-sm btn-ghost ${
-          viewMode == ViewMode.Grid
-            ? "bg-primary/20 hover:bg-primary/20"
-            : "hover:bg-neutral/20"
-        }`}
-      >
-<<<<<<< HEAD
-        <i className="bi-columns-gap w-4 h-4 text-neutral"></i>
-      </button> */}
-=======
         <p className="mb-1 text-sm text-neutral">{t("view")}</p>
         <div className="p-1 flex w-full justify-between gap-1 border border-neutral-content rounded-[0.625rem]">
           <button
@@ -157,7 +142,6 @@
           </>
         )}
       </ul>
->>>>>>> a4c83dc8
     </div>
   );
 }