import useLocalSettingsStore from "@/store/localSettings";
import { dropdownTriggerer } from "@/lib/client/utils";
import ProfilePhoto from "./ProfilePhoto";
import Link from "next/link";
import { signOut } from "next-auth/react";
import { useTranslation } from "next-i18next";
import { useUser } from "@/hooks/store/user";

export default function ProfileDropdown() {
  const { t } = useTranslation();
  const { settings, updateSettings } = useLocalSettingsStore();
  const { data: user = {} } = useUser();

  const isAdmin = user.id === Number(process.env.NEXT_PUBLIC_ADMIN || 1);

  const handleToggle = () => {
    const newTheme = settings.theme === "dark" ? "light" : "dark";
    updateSettings({ theme: newTheme });
  };

  return (
    <div className="dropdown dropdown-end">
      <div
        tabIndex={0}
        role="button"
        onMouseDown={dropdownTriggerer}
        className="btn btn-circle btn-ghost"
      >
        <ProfilePhoto
          src={user.image ? user.image : undefined}
          priority={true}
        />
      </div>
      <ul
        className={`dropdown-content z-[1] menu shadow bg-base-200 border border-neutral-content rounded-box mt-1`}
      >
        <li>
          <Link
            href="/settings/account"
            onClick={() => (document?.activeElement as HTMLElement)?.blur()}
            tabIndex={0}
            role="button"
            className="whitespace-nowrap"
          >
            {t("settings")}
          </Link>
        </li>
        <li className="block sm:hidden">
          <div
            onClick={() => {
              (document?.activeElement as HTMLElement)?.blur();
              handleToggle();
            }}
            tabIndex={0}
            role="button"
            className="whitespace-nowrap"
          >
            {t("switch_to", {
              theme: settings.theme === "light" ? t("dark") : t("light"),
            })}
          </div>
        </li>
        {isAdmin ? (
          <li>
            <Link
              href="/admin"
              onClick={() => (document?.activeElement as HTMLElement)?.blur()}
              tabIndex={0}
              role="button"
              className="whitespace-nowrap"
            >
              {t("server_administration")}
            </Link>
          </li>
<<<<<<< HEAD
        ) : null}
=======
        )}
>>>>>>> a4c83dc8
        <li>
          <div
            onClick={() => {
              (document?.activeElement as HTMLElement)?.blur();
              signOut();
            }}
            tabIndex={0}
            role="button"
            className="whitespace-nowrap"
          >
            {t("logout")}
          </div>
        </li>
      </ul>
    </div>
  );
}<|MERGE_RESOLUTION|>--- conflicted
+++ resolved
@@ -60,7 +60,7 @@
             })}
           </div>
         </li>
-        {isAdmin ? (
+        {isAdmin && (
           <li>
             <Link
               href="/admin"
@@ -72,11 +72,7 @@
               {t("server_administration")}
             </Link>
           </li>
-<<<<<<< HEAD
-        ) : null}
-=======
         )}
->>>>>>> a4c83dc8
         <li>
           <div
             onClick={() => {
