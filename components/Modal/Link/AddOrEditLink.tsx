--- conflicted
+++ resolved
@@ -139,13 +139,8 @@
     <div className="flex flex-col gap-3 sm:w-[35rem] w-80">
       {method === "UPDATE" ? (
         <div
-<<<<<<< HEAD
           className="text-neutral break-all w-full flex gap-2"
-          title={link.url}
-=======
-          className="text-gray-500 dark:text-gray-300 break-all w-full flex gap-2"
           title={link.url || ""}
->>>>>>> af80614b
         >
           <FontAwesomeIcon icon={faLink} className="w-6 h-6" />
           <Link href={link.url || ""} target="_blank" className="w-full">
