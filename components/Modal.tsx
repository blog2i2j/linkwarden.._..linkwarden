--- conflicted
+++ resolved
@@ -32,28 +32,17 @@
     return (
       <Drawer.Root
         open={drawerIsOpen}
-<<<<<<< HEAD
-        onClose={() => dismissible && setTimeout(() => toggleModal(), 100)}
-=======
         onClose={() => dismissible && setDrawerIsOpen(false)}
         onAnimationEnd={(isOpen) => !isOpen && toggleModal()}
->>>>>>> a4c83dc8
         dismissible={dismissible}
       >
         <Drawer.Portal>
           <Drawer.Overlay className="fixed inset-0 bg-black/40" />
-<<<<<<< HEAD
-          <ClickAwayHandler
-            onClickOutside={() => dismissible && setDrawerIsOpen(false)}
-          >
-            <Drawer.Content className="flex flex-col rounded-t-2xl min-h-max mt-24 fixed bottom-0 left-0 right-0 z-30">
-=======
           <Drawer.Content className="flex flex-col rounded-t-2xl h-[90%] mt-24 fixed bottom-0 left-0 right-0 z-30">
             <div
               className="p-4 bg-base-100 rounded-t-2xl flex-1 border-neutral-content border-t overflow-y-auto"
               data-testid="mobile-modal-container"
             >
->>>>>>> a4c83dc8
               <div
                 className="mx-auto w-12 h-1.5 flex-shrink-0 rounded-full bg-neutral mb-5"
                 data-testid="mobile-modal-slider"
