import React, { useEffect, useState } from "react";
import TextInput from "@/components/TextInput";
import useCollectionStore from "@/store/collections";
import toast from "react-hot-toast";
import { CollectionIncludingMembersAndLinkCount, Member } from "@/types/global";
import getPublicUserData from "@/lib/client/getPublicUserData";
import useAccountStore from "@/store/account";
import usePermissions from "@/hooks/usePermissions";
import ProfilePhoto from "../ProfilePhoto";
import addMemberToCollection from "@/lib/client/addMemberToCollection";
import Modal from "../Modal";

type Props = {
  onClose: Function;
  activeCollection: CollectionIncludingMembersAndLinkCount;
};

export default function EditCollectionSharingModal({
  onClose,
  activeCollection,
}: Props) {
  const [collection, setCollection] =
    useState<CollectionIncludingMembersAndLinkCount>(activeCollection);

  const [submitLoader, setSubmitLoader] = useState(false);
  const { updateCollection } = useCollectionStore();

  const submit = async () => {
    if (!submitLoader) {
      setSubmitLoader(true);
      if (!collection) return null;

      setSubmitLoader(true);

      const load = toast.loading("Updating...");

      let response;

      response = await updateCollection(collection as any);

      toast.dismiss(load);

      if (response.ok) {
        toast.success(`Updated!`);
        onClose();
      } else toast.error(response.data as string);

      setSubmitLoader(false);
    }
  };

  const { account } = useAccountStore();
  const permissions = usePermissions(collection.id as number);

  const currentURL = new URL(document.URL);

  const publicCollectionURL = `${currentURL.origin}/public/collections/${collection.id}`;

  const [memberUsername, setMemberUsername] = useState("");

  const [collectionOwner, setCollectionOwner] = useState({
    id: null as unknown as number,
    name: "",
    username: "",
    image: "",
    archiveAsScreenshot: undefined as unknown as boolean,
    archiveAsPDF: undefined as unknown as boolean,
  });

  useEffect(() => {
    const fetchOwner = async () => {
      const owner = await getPublicUserData(collection.ownerId as number);
      setCollectionOwner(owner);
    };

    fetchOwner();

    setCollection(activeCollection);
  }, []);

  const setMemberState = (newMember: Member) => {
    if (!collection) return null;

    setCollection({
      ...collection,
      members: [...collection.members, newMember],
    });

    setMemberUsername("");
  };

  return (
    <Modal toggleModal={onClose}>
      <p className="text-xl font-thin">
        {permissions === true ? "Share and Collaborate" : "Team"}
      </p>

      <div className="divider mb-3 mt-1"></div>

      <div className="flex flex-col gap-3">
        {permissions === true && (
          <div>
            <p>Make Public</p>

            <label className="label cursor-pointer justify-start gap-2">
              <input
                type="checkbox"
                checked={collection.isPublic}
                onChange={() =>
                  setCollection({
                    ...collection,
                    isPublic: !collection.isPublic,
                  })
                }
                className="checkbox checkbox-primary"
              />
              <span className="label-text">Make this a public collection</span>
            </label>

            <p className="text-neutral text-sm">
              This will let <b>Anyone</b> to view this collection and it&apos;s
              users.
            </p>
          </div>
        )}

        {collection.isPublic ? (
          <div className={permissions === true ? "pl-5" : ""}>
            <p className="mb-2">Sharable Link (Click to copy)</p>
            <div
              onClick={() => {
                try {
                  navigator.clipboard
                    .writeText(publicCollectionURL)
                    .then(() => toast.success("Copied!"));
                } catch (err) {
                  console.log(err);
                }
              }}
              className="w-full hide-scrollbar overflow-x-auto whitespace-nowrap rounded-md p-2 bg-base-200 border-neutral-content border-solid border outline-none hover:border-primary dark:hover:border-primary duration-100 cursor-text"
            >
              {publicCollectionURL}
            </div>
          </div>
        ) : null}

        {permissions === true && <div className="divider my-3"></div>}

        {permissions === true && (
          <>
            <p>Members</p>

            <div className="flex items-center gap-2">
              <TextInput
                value={memberUsername || ""}
                className="bg-base-200"
                placeholder="Username (without the '@')"
                onChange={(e) => setMemberUsername(e.target.value)}
                onKeyDown={(e) =>
                  e.key === "Enter" &&
                  addMemberToCollection(
                    account.username as string,
                    memberUsername || "",
                    collection,
                    setMemberState
                  )
                }
              />

              <div
                onClick={() =>
                  addMemberToCollection(
                    account.username as string,
                    memberUsername || "",
                    collection,
                    setMemberState
                  )
                }
                className="btn btn-accent dark:border-violet-400 text-white btn-square btn-sm h-10 w-10"
              >
                <i className="bi-person-add text-xl"></i>
              </div>
            </div>
          </>
        )}

        {collection?.members[0]?.user && (
          <>
            <div
              className="flex flex-col divide-y divide-neutral-content border border-neutral-content rounded-xl overflow-hidden ">
              <div
                className="relative p-3 bg-base-200 flex gap-2 justify-between"
                title={`@${collectionOwner.username} is the owner of this collection.`}
              >
                <div className={"flex items-center justify-between w-full"}>
                  <div className={"flex items-center"}>
                    <div className={"shrink-0"}>
                      <ProfilePhoto
                        src={collectionOwner.image ? collectionOwner.image : undefined}
                        name={collectionOwner.name}
                      />
                    </div>
                    <div className={"grow ml-2"}>
                      <p className="text-sm font-semibold">{collectionOwner.name}</p>
                      <p className="text-xs text-neutral">@{collectionOwner.username}</p>
                    </div>
                  </div>
                  <div>
                    <p className="text-sm text-neutral">
                      Owner
                    </p>
                  </div>
                </div>
              </div>

              {collection.members
                .sort((a, b) => (a.userId as number) - (b.userId as number))
                .map((e, i) => {
                  return (
                    <div
                      key={i}
                      className="relative p-3 bg-base-200 flex gap-2 justify-between"
                    >
<<<<<<< HEAD
                      <div className={"flex items-center justify-between w-full"}>
                        <div className={"flex items-center"}>
                          <div className={"shrink-0"}>
                            <ProfilePhoto
                              src={e.user.image ? e.user.image : undefined}
                              name={e.user.name}
                            />
                          </div>
                          <div className={"grow ml-2"}>
                            <p className="text-sm font-semibold">{e.user.name}</p>
                            <p className="text-xs text-neutral">@{e.user.username}</p>
                          </div>
=======
                      {permissions === true && (
                        <i
                          className={
                            "bi-x text-xl absolute right-1 top-1 text-neutral hover:text-red-500 dark:hover:text-red-500 duration-100 cursor-pointer"
                          }
                          title="Remove Member"
                          onClick={() => {
                            const updatedMembers = collection.members.filter(
                              (member) => {
                                return member.user.username !== e.user.username;
                              }
                            );
                            setCollection({
                              ...collection,
                              members: updatedMembers,
                            });
                          }}
                        />
                      )}
                      <div className="flex items-center gap-2">
                        <ProfilePhoto
                          src={e.user.image ? e.user.image : undefined}
                          name={e.user.name}
                        />
                        <div>
                          <p className="text-sm font-bold">{e.user.name}</p>
                          <p className="text-neutral">@{e.user.username}</p>
>>>>>>> 55c43d6f
                        </div>

                        <div className={"flex items-center gap-2"}>
                          {permissions === true && (
                            <i
                              className={"bi-x text-xl btn btn-sm text-neutral hover:text-red-500 dark:hover:text-red-500 duration-100 cursor-pointer"}
                              title="Remove Member"
                              onClick={() => {
                                const updatedMembers = collection.members.filter(
                                  (member) => {
                                    return member.user.username !== e.user.username;
                                  }
                                );
                                setCollection({
                                  ...collection,
                                  members: updatedMembers,
                                });
                              }}
                            />
                          )}

                          <div>
                            {permissions === true ? (
                              <select
                                onChange={(evt) => {
                                  if (permissions !== true) return;

                                  switch (evt.target.value) {
                                    case 'admin':
                                      collection.members[i].canCreate = true;
                                      collection.members[i].canUpdate = true;
                                      collection.members[i].canDelete = true;
                                      break;
                                    case 'contributor':
                                      collection.members[i].canCreate = true;
                                      collection.members[i].canUpdate = false;
                                      collection.members[i].canDelete = false;
                                      break;
                                    default:
                                      collection.members[i].canCreate = false;
                                      collection.members[i].canUpdate = false;
                                      collection.members[i].canDelete = false;
                                      break;
                                  }
                                }}
                                className="select select-bordered select-sm w-full max-w-xs">
                                <option value={'viewer'}
                                        selected={!e.canCreate && !e.canUpdate && !e.canDelete}>
                                  Viewer
                                </option>
                                <option value={'contributor'}
                                        selected={e.canCreate && !e.canUpdate && !e.canDelete}>
                                  Contributor
                                </option>
                                <option value={'admin'} selected={e.canCreate && e.canUpdate && e.canDelete}>
                                  Admin
                                </option>
                              </select>
                            ) : (
                              <p className="text-sm text-neutral">
                                {
                                  (e.canCreate && e.canUpdate && e.canDelete)
                                    ? "Admin"
                                    : (e.canCreate)
                                      ? 'Contributor'
                                      : 'Viewer'
                                }
                              </p>
                            )}
                          </div>
                        </div>
                      </div>
                    </div>
                  );
                })
              }
            </div>
          </>
        )}

        {permissions === true && (
          <button
            className="btn btn-accent dark:border-violet-400 text-white w-fit ml-auto mt-3"
            onClick={submit}
          >
            Save
          </button>
        )}
      </div>
    </Modal>
  );
}<|MERGE_RESOLUTION|>--- conflicted
+++ resolved
@@ -221,7 +221,6 @@
                       key={i}
                       className="relative p-3 bg-base-200 flex gap-2 justify-between"
                     >
-<<<<<<< HEAD
                       <div className={"flex items-center justify-between w-full"}>
                         <div className={"flex items-center"}>
                           <div className={"shrink-0"}>
@@ -234,35 +233,6 @@
                             <p className="text-sm font-semibold">{e.user.name}</p>
                             <p className="text-xs text-neutral">@{e.user.username}</p>
                           </div>
-=======
-                      {permissions === true && (
-                        <i
-                          className={
-                            "bi-x text-xl absolute right-1 top-1 text-neutral hover:text-red-500 dark:hover:text-red-500 duration-100 cursor-pointer"
-                          }
-                          title="Remove Member"
-                          onClick={() => {
-                            const updatedMembers = collection.members.filter(
-                              (member) => {
-                                return member.user.username !== e.user.username;
-                              }
-                            );
-                            setCollection({
-                              ...collection,
-                              members: updatedMembers,
-                            });
-                          }}
-                        />
-                      )}
-                      <div className="flex items-center gap-2">
-                        <ProfilePhoto
-                          src={e.user.image ? e.user.image : undefined}
-                          name={e.user.name}
-                        />
-                        <div>
-                          <p className="text-sm font-bold">{e.user.name}</p>
-                          <p className="text-neutral">@{e.user.username}</p>
->>>>>>> 55c43d6f
                         </div>
 
                         <div className={"flex items-center gap-2"}>
