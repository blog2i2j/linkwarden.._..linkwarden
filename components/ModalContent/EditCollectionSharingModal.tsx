import React, { useEffect, useState } from "react";
import TextInput from "@/components/TextInput";
import toast from "react-hot-toast";
import { CollectionIncludingMembersAndLinkCount, Member } from "@/types/global";
import getPublicUserData from "@/lib/client/getPublicUserData";
import usePermissions from "@/hooks/usePermissions";
import ProfilePhoto from "../ProfilePhoto";
import addMemberToCollection from "@/lib/client/addMemberToCollection";
import Modal from "../Modal";
import { dropdownTriggerer } from "@/lib/client/utils";
import { useTranslation } from "next-i18next";
import { useUpdateCollection } from "@/hooks/store/collections";
import { useUser } from "@/hooks/store/user";
<<<<<<< HEAD
=======
import CopyButton from "../CopyButton";
import { useRouter } from "next/router";
>>>>>>> a4c83dc8

type Props = {
  onClose: Function;
  activeCollection: CollectionIncludingMembersAndLinkCount;
};

export default function EditCollectionSharingModal({
  onClose,
  activeCollection,
}: Props) {
  const { t } = useTranslation();

  const [collection, setCollection] =
    useState<CollectionIncludingMembersAndLinkCount>(activeCollection);

  const [submitLoader, setSubmitLoader] = useState(false);
  const updateCollection = useUpdateCollection();

  const submit = async () => {
    if (!submitLoader) {
      setSubmitLoader(true);
      if (!collection) return null;

      setSubmitLoader(true);

      const load = toast.loading(t("updating_collection"));

      await updateCollection.mutateAsync(collection, {
        onSettled: (data, error) => {
          toast.dismiss(load);

          if (error) {
            toast.error(error.message);
          } else {
            onClose();
            toast.success(t("updated"));
          }
        },
      });

      setSubmitLoader(false);
    }
  };

  const { data: user = {} } = useUser();
  const permissions = usePermissions(collection.id as number);

  const currentURL = new URL(document.URL);

  const publicCollectionURL = `${currentURL.origin}/public/collections/${collection.id}`;

  const [memberUsername, setMemberUsername] = useState("");

  const [collectionOwner, setCollectionOwner] = useState({
    id: null as unknown as number,
    name: "",
    username: "",
    image: "",
    archiveAsScreenshot: undefined as unknown as boolean,
    archiveAsMonolith: undefined as unknown as boolean,
    archiveAsPDF: undefined as unknown as boolean,
  });

  useEffect(() => {
    const fetchOwner = async () => {
      const owner = await getPublicUserData(collection.ownerId as number);
      setCollectionOwner(owner);
    };

    fetchOwner();

    setCollection(activeCollection);
  }, []);

  const setMemberState = (newMember: Member) => {
    if (!collection) return null;

    setCollection({
      ...collection,
      members: [...collection.members, newMember],
    });

    setMemberUsername("");
  };

  const router = useRouter();

  const isPublicRoute = router.pathname.startsWith("/public") ? true : false;

  return (
    <Modal toggleModal={onClose}>
      <p className="text-xl font-thin">
        {permissions === true && !isPublicRoute
          ? t("share_and_collaborate")
          : t("team")}
      </p>

      <div className="divider mb-3 mt-1"></div>

      <div className="flex flex-col gap-3">
        {permissions === true && !isPublicRoute && (
          <div>
            <p>{t("make_collection_public")}</p>

            <label className="label cursor-pointer justify-start gap-2">
              <input
                type="checkbox"
                checked={collection.isPublic}
                onChange={() =>
                  setCollection({
                    ...collection,
                    isPublic: !collection.isPublic,
                  })
                }
                className="checkbox checkbox-primary"
              />
              <span className="label-text">
                {t("make_collection_public_checkbox")}
              </span>
            </label>

            <p className="text-neutral text-sm">
              {t("make_collection_public_desc")}
            </p>
          </div>
        )}

        {collection.isPublic ? (
          <div className={permissions === true ? "pl-5" : ""}>
            <p className="mb-2">{t("sharable_link_guide")}</p>
            <div
              onClick={() => {
                try {
                  navigator.clipboard
                    .writeText(publicCollectionURL)
                    .then(() => toast.success(t("copied")));
                } catch (err) {
                  console.log(err);
                }
              }}
              className="w-full hide-scrollbar overflow-x-auto whitespace-nowrap rounded-md p-2 bg-base-200 border-neutral-content border-solid border outline-none hover:border-primary dark:hover:border-primary duration-100 cursor-text"
            >
              {publicCollectionURL}
            </div>
          </div>
        ) : null}

        {permissions === true && !isPublicRoute && (
          <div className="divider my-3"></div>
        )}

        {permissions === true && !isPublicRoute && (
          <>
            <p>{t("members")}</p>

            <div className="flex items-center gap-2">
              <TextInput
                value={memberUsername || ""}
                className="bg-base-200"
                placeholder={t("members_username_placeholder")}
                onChange={(e) => setMemberUsername(e.target.value)}
                onKeyDown={(e) =>
                  e.key === "Enter" &&
                  addMemberToCollection(
                    user.username as string,
                    memberUsername || "",
                    collection,
                    setMemberState,
                    t
                  )
                }
              />

              <div
                onClick={() =>
                  addMemberToCollection(
                    user.username as string,
                    memberUsername || "",
                    collection,
                    setMemberState,
                    t
                  )
                }
                className="btn btn-accent dark:border-violet-400 text-white btn-square btn-sm h-10 w-10"
              >
                <i className="bi-person-add text-xl"></i>
              </div>
            </div>
          </>
        )}

        {collection?.members[0]?.user && (
          <>
            <div className="flex flex-col divide-y divide-neutral-content border border-neutral-content rounded-xl bg-base-200">
              <div
                className="relative p-3 bg-base-200 rounded-xl flex gap-2 justify-between"
                title={`@${collectionOwner.username} is the owner of this collection`}
              >
                <div className={"flex items-center justify-between w-full"}>
                  <div className={"flex items-center"}>
                    <div className={"shrink-0"}>
                      <ProfilePhoto
                        src={
                          collectionOwner.image
                            ? collectionOwner.image
                            : undefined
                        }
                        name={collectionOwner.name}
                      />
                    </div>
                    <div className={"grow ml-2"}>
                      <p className="text-sm font-semibold">
                        {collectionOwner.name}
                      </p>
                      <p className="text-xs text-neutral">
                        @{collectionOwner.username}
                      </p>
                    </div>
                  </div>
                  <div>
                    <p className="text-sm font-bold">{t("owner")}</p>
                  </div>
                </div>
              </div>

              <div className="divider my-0 last:hidden h-[3px]"></div>

              {collection.members
                .sort((a, b) => (a.userId as number) - (b.userId as number))
                .map((e, i) => {
                  const roleLabel =
                    e.canCreate && e.canUpdate && e.canDelete
                      ? t("admin")
                      : e.canCreate && !e.canUpdate && !e.canDelete
                        ? t("contributor")
                        : !e.canCreate && !e.canUpdate && !e.canDelete
                          ? t("viewer")
                          : undefined;

                  return (
                    <React.Fragment key={i}>
                      <div className="relative p-3 bg-base-200 rounded-xl flex gap-2 justify-between border-none">
                        <div
                          className={"flex items-center justify-between w-full"}
                        >
                          <div className={"flex items-center"}>
                            <div className={"shrink-0"}>
                              <ProfilePhoto
                                src={e.user.image ? e.user.image : undefined}
                                name={e.user.name}
                              />
                            </div>
                            <div className={"grow ml-2"}>
                              <p className="text-sm font-semibold">
                                {e.user.name}
                              </p>
                              <p className="text-xs text-neutral">
                                @{e.user.username}
                              </p>
                            </div>
                          </div>

                          <div className={"flex items-center gap-2"}>
                            {permissions === true && !isPublicRoute ? (
                              <div className="dropdown dropdown-bottom dropdown-end">
                                <div
                                  tabIndex={0}
                                  role="button"
                                  onMouseDown={dropdownTriggerer}
                                  className="btn btn-sm btn-primary font-normal"
                                >
                                  {roleLabel}
                                  <i className="bi-chevron-down"></i>
                                </div>
                                <ul className="dropdown-content z-[30] menu shadow bg-base-200 border border-neutral-content rounded-xl mt-1">
                                  <li>
                                    <label
                                      className="label cursor-pointer flex justify-start"
                                      tabIndex={0}
                                      role="button"
                                    >
                                      <input
                                        type="radio"
                                        name={`role-radio-${e.userId}`}
                                        className="radio checked:bg-primary"
                                        checked={
                                          !e.canCreate &&
                                          !e.canUpdate &&
                                          !e.canDelete
                                        }
                                        onChange={() => {
                                          const updatedMember = {
                                            ...e,
                                            canCreate: false,
                                            canUpdate: false,
                                            canDelete: false,
                                          };
                                          const updatedMembers =
                                            collection.members.map((member) =>
                                              member.userId === e.userId
                                                ? updatedMember
                                                : member
                                            );
                                          setCollection({
                                            ...collection,
                                            members: updatedMembers,
                                          });
                                          (
                                            document?.activeElement as HTMLElement
                                          )?.blur();
                                        }}
                                      />
                                      <div>
                                        <p className="font-bold whitespace-nowrap">
                                          {t("viewer")}
                                        </p>
                                        <p className="whitespace-nowrap">
                                          {t("viewer_desc")}
                                        </p>
                                      </div>
                                    </label>
                                  </li>
                                  <li>
                                    <label
                                      className="label cursor-pointer flex justify-start"
                                      tabIndex={0}
                                      role="button"
                                    >
                                      <input
                                        type="radio"
                                        name={`role-radio-${e.userId}`}
                                        className="radio checked:bg-primary"
                                        checked={
                                          e.canCreate &&
                                          !e.canUpdate &&
                                          !e.canDelete
                                        }
                                        onChange={() => {
                                          const updatedMember = {
                                            ...e,
                                            canCreate: true,
                                            canUpdate: false,
                                            canDelete: false,
                                          };
                                          const updatedMembers =
                                            collection.members.map((member) =>
                                              member.userId === e.userId
                                                ? updatedMember
                                                : member
                                            );
                                          setCollection({
                                            ...collection,
                                            members: updatedMembers,
                                          });
                                          (
                                            document?.activeElement as HTMLElement
                                          )?.blur();
                                        }}
                                      />
                                      <div>
                                        <p className="font-bold whitespace-nowrap">
                                          {t("contributor")}
                                        </p>
                                        <p className="whitespace-nowrap">
                                          {t("contributor_desc")}
                                        </p>
                                      </div>
                                    </label>
                                  </li>
                                  <li>
                                    <label
                                      className="label cursor-pointer flex justify-start"
                                      tabIndex={0}
                                      role="button"
                                    >
                                      <input
                                        type="radio"
                                        name={`role-radio-${e.userId}`}
                                        className="radio checked:bg-primary"
                                        checked={
                                          e.canCreate &&
                                          e.canUpdate &&
                                          e.canDelete
                                        }
                                        onChange={() => {
                                          const updatedMember = {
                                            ...e,
                                            canCreate: true,
                                            canUpdate: true,
                                            canDelete: true,
                                          };
                                          const updatedMembers =
                                            collection.members.map((member) =>
                                              member.userId === e.userId
                                                ? updatedMember
                                                : member
                                            );
                                          setCollection({
                                            ...collection,
                                            members: updatedMembers,
                                          });
                                          (
                                            document?.activeElement as HTMLElement
                                          )?.blur();
                                        }}
                                      />
                                      <div>
                                        <p className="font-bold whitespace-nowrap">
                                          {t("admin")}
                                        </p>
                                        <p className="whitespace-nowrap">
                                          {t("admin_desc")}
                                        </p>
                                      </div>
                                    </label>
                                  </li>
                                </ul>
                              </div>
                            ) : (
                              <p className="text-sm text-neutral">
                                {roleLabel}
                              </p>
                            )}

                            {permissions === true && !isPublicRoute && (
                              <i
                                className={
                                  "bi-x text-xl btn btn-sm btn-square btn-ghost text-neutral hover:text-red-500 dark:hover:text-red-500 duration-100 cursor-pointer"
                                }
                                title={t("remove_member")}
                                onClick={() => {
                                  const updatedMembers =
                                    collection.members.filter((member) => {
                                      return (
                                        member.user.username !== e.user.username
                                      );
                                    });
                                  setCollection({
                                    ...collection,
                                    members: updatedMembers,
                                  });
                                }}
                              />
                            )}
                          </div>
                        </div>
                      </div>
                      <div className="divider my-0 last:hidden h-[3px]"></div>
                    </React.Fragment>
                  );
                })}
            </div>
          </>
        )}

        {permissions === true && !isPublicRoute && (
          <button
            className="btn btn-accent dark:border-violet-400 text-white w-fit ml-auto mt-3"
            onClick={submit}
          >
            {t("save_changes")}
          </button>
        )}
      </div>
    </Modal>
  );
}<|MERGE_RESOLUTION|>--- conflicted
+++ resolved
@@ -1,7 +1,11 @@
 import React, { useEffect, useState } from "react";
 import TextInput from "@/components/TextInput";
 import toast from "react-hot-toast";
-import { CollectionIncludingMembersAndLinkCount, Member } from "@/types/global";
+import {
+  AccountSettings,
+  CollectionIncludingMembersAndLinkCount,
+  Member,
+} from "@/types/global";
 import getPublicUserData from "@/lib/client/getPublicUserData";
 import usePermissions from "@/hooks/usePermissions";
 import ProfilePhoto from "../ProfilePhoto";
@@ -11,11 +15,8 @@
 import { useTranslation } from "next-i18next";
 import { useUpdateCollection } from "@/hooks/store/collections";
 import { useUser } from "@/hooks/store/user";
-<<<<<<< HEAD
-=======
 import CopyButton from "../CopyButton";
 import { useRouter } from "next/router";
->>>>>>> a4c83dc8
 
 type Props = {
   onClose: Function;
@@ -45,6 +46,7 @@
 
       await updateCollection.mutateAsync(collection, {
         onSettled: (data, error) => {
+          setSubmitLoader(false);
           toast.dismiss(load);
 
           if (error) {
@@ -55,8 +57,6 @@
           }
         },
       });
-
-      setSubmitLoader(false);
     }
   };
 
@@ -67,17 +67,11 @@
 
   const publicCollectionURL = `${currentURL.origin}/public/collections/${collection.id}`;
 
-  const [memberUsername, setMemberUsername] = useState("");
-
-  const [collectionOwner, setCollectionOwner] = useState({
-    id: null as unknown as number,
-    name: "",
-    username: "",
-    image: "",
-    archiveAsScreenshot: undefined as unknown as boolean,
-    archiveAsMonolith: undefined as unknown as boolean,
-    archiveAsPDF: undefined as unknown as boolean,
-  });
+  const [memberIdentifier, setMemberIdentifier] = useState("");
+
+  const [collectionOwner, setCollectionOwner] = useState<
+    Partial<AccountSettings>
+  >({});
 
   useEffect(() => {
     const fetchOwner = async () => {
@@ -98,7 +92,7 @@
       members: [...collection.members, newMember],
     });
 
-    setMemberUsername("");
+    setMemberIdentifier("");
   };
 
   const router = useRouter();
@@ -143,25 +137,15 @@
           </div>
         )}
 
-        {collection.isPublic ? (
-          <div className={permissions === true ? "pl-5" : ""}>
-            <p className="mb-2">{t("sharable_link_guide")}</p>
-            <div
-              onClick={() => {
-                try {
-                  navigator.clipboard
-                    .writeText(publicCollectionURL)
-                    .then(() => toast.success(t("copied")));
-                } catch (err) {
-                  console.log(err);
-                }
-              }}
-              className="w-full hide-scrollbar overflow-x-auto whitespace-nowrap rounded-md p-2 bg-base-200 border-neutral-content border-solid border outline-none hover:border-primary dark:hover:border-primary duration-100 cursor-text"
-            >
+        {collection.isPublic && (
+          <div>
+            <p className="mb-2">{t("sharable_link")}</p>
+            <div className="w-full hide-scrollbar overflow-x-auto whitespace-nowrap rounded-md p-2 bg-base-200 border-neutral-content border-solid border flex items-center gap-2 justify-between">
               {publicCollectionURL}
+              <CopyButton text={publicCollectionURL} />
             </div>
           </div>
-        ) : null}
+        )}
 
         {permissions === true && !isPublicRoute && (
           <div className="divider my-3"></div>
@@ -173,15 +157,15 @@
 
             <div className="flex items-center gap-2">
               <TextInput
-                value={memberUsername || ""}
+                value={memberIdentifier || ""}
                 className="bg-base-200"
-                placeholder={t("members_username_placeholder")}
-                onChange={(e) => setMemberUsername(e.target.value)}
+                placeholder={t("add_member_placeholder")}
+                onChange={(e) => setMemberIdentifier(e.target.value)}
                 onKeyDown={(e) =>
                   e.key === "Enter" &&
                   addMemberToCollection(
-                    user.username as string,
-                    memberUsername || "",
+                    user,
+                    memberIdentifier.replace(/^@/, "") || "",
                     collection,
                     setMemberState,
                     t
@@ -192,8 +176,8 @@
               <div
                 onClick={() =>
                   addMemberToCollection(
-                    user.username as string,
-                    memberUsername || "",
+                    user,
+                    memberIdentifier.replace(/^@/, "") || "",
                     collection,
                     setMemberState,
                     t
