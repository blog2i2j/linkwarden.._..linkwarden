import React, { useEffect, useState } from "react";
import useLinkStore from "@/store/links";
import {
  LinkIncludingShortenedCollectionAndTags,
  ArchivedFormat,
} from "@/types/global";
import toast from "react-hot-toast";
import Link from "next/link";
import Modal from "../Modal";
import { useRouter } from "next/router";
import { useSession } from "next-auth/react";
import {
  pdfAvailable,
  readabilityAvailable,
  singlefileAvailable,
  screenshotAvailable,
} from "@/lib/shared/getArchiveValidity";
import PreservedFormatRow from "@/components/PreserverdFormatRow";
import useAccountStore from "@/store/account";
import getPublicUserData from "@/lib/client/getPublicUserData";
<<<<<<< HEAD
import { BeatLoader } from "react-spinners";
=======
import { useTranslation } from "next-i18next";
>>>>>>> c216a924

type Props = {
  onClose: Function;
  activeLink: LinkIncludingShortenedCollectionAndTags;
};

export default function PreservedFormatsModal({ onClose, activeLink }: Props) {
  const { t } = useTranslation();
  const session = useSession();
  const { getLink } = useLinkStore();
  const { account } = useAccountStore();
  const [link, setLink] =
    useState<LinkIncludingShortenedCollectionAndTags>(activeLink);
  const router = useRouter();

  let isPublic = router.pathname.startsWith("/public") ? true : undefined;

  const [collectionOwner, setCollectionOwner] = useState({
    id: null as unknown as number,
    name: "",
    username: "",
    image: "",
    archiveAsScreenshot: undefined as unknown as boolean,
    archiveAsSinglefile: undefined as unknown as boolean,
    archiveAsPDF: undefined as unknown as boolean,
  });

  useEffect(() => {
    const fetchOwner = async () => {
      if (link.collection.ownerId !== account.id) {
        const owner = await getPublicUserData(
          link.collection.ownerId as number
        );
        setCollectionOwner(owner);
      } else if (link.collection.ownerId === account.id) {
        setCollectionOwner({
          id: account.id as number,
          name: account.name,
          username: account.username as string,
          image: account.image as string,
          archiveAsScreenshot: account.archiveAsScreenshot as boolean,
          archiveAsSinglefile: account.archiveAsScreenshot as boolean,
          archiveAsPDF: account.archiveAsPDF as boolean,
        });
      }
    };

    fetchOwner();
  }, [link.collection.ownerId]);

  const isReady = () => {
    return (
      link &&
      (collectionOwner.archiveAsScreenshot === true
        ? link.pdf && link.pdf !== "pending"
        : true) &&
      (collectionOwner.archiveAsSinglefile === true
        ? link.singlefile && link.singlefile !== "pending"
        : true) &&
      (collectionOwner.archiveAsPDF === true
        ? link.pdf && link.pdf !== "pending"
        : true) &&
      link.readable &&
      link.readable !== "pending"
    );
  };

  const atLeastOneFormatAvailable = () => {
    return (
      screenshotAvailable(link) ||
      pdfAvailable(link) ||
      readabilityAvailable(link) ||
      singlefileAvailable(link)
    );
  };

  useEffect(() => {
    (async () => {
      const data = await getLink(link.id as number, isPublic);
      setLink(
        (data as any).response as LinkIncludingShortenedCollectionAndTags
      );
    })();

    let interval: any;

    if (!isReady()) {
      interval = setInterval(async () => {
        const data = await getLink(link.id as number, isPublic);
        setLink(
          (data as any).response as LinkIncludingShortenedCollectionAndTags
        );
      }, 5000);
    } else {
      if (interval) {
        clearInterval(interval);
      }
    }

    return () => {
      if (interval) {
        clearInterval(interval);
      }
    };
<<<<<<< HEAD
  }, [link?.image, link?.pdf, link?.readable, link?.singlefile]);
=======
  }, [link, getLink]);
>>>>>>> c216a924

  const updateArchive = async () => {
    const load = toast.loading(t("sending_request"));

    const response = await fetch(`/api/v1/links/${link?.id}/archive`, {
      method: "PUT",
    });

    const data = await response.json();
    toast.dismiss(load);

    if (response.ok) {
      const newLink = await getLink(link?.id as number);
      setLink(
        (newLink as any).response as LinkIncludingShortenedCollectionAndTags
      );
      toast.success(t("link_being_archived"));
    } else toast.error(data.response);
  };

  return (
    <Modal toggleModal={onClose}>
      <p className="text-xl font-thin">{t("preserved_formats")}</p>
      <div className="divider mb-2 mt-1"></div>
<<<<<<< HEAD

      {screenshotAvailable(link) ||
      pdfAvailable(link) ||
      readabilityAvailable(link) ||
      singlefileAvailable(link) ? (
        <p className="mb-3">
          The following formats are available for this link:
        </p>
      ) : (
        ""
      )}

      <div className={`flex flex-col gap-3`}>
        {screenshotAvailable(link) ? (
          <PreservedFormatRow
            name={"Screenshot"}
            icon={"bi-file-earmark-image"}
            format={
              link?.image?.endsWith("png")
                ? ArchivedFormat.png
                : ArchivedFormat.jpeg
            }
            activeLink={link}
            downloadable={true}
          />
        ) : undefined}

        {pdfAvailable(link) ? (
          <PreservedFormatRow
            name={"PDF"}
            icon={"bi-file-earmark-pdf"}
            format={ArchivedFormat.pdf}
            activeLink={link}
            downloadable={true}
          />
        ) : undefined}

        {singlefileAvailable(link) ? (
          <PreservedFormatRow
            name={"SingleFile (Full Copy)"}
            icon={"bi-filetype-html"}
            format={ArchivedFormat.singlefile}
            activeLink={link}
            downloadable={true}
          />
        ) : undefined}

        {readabilityAvailable(link) ? (
          <PreservedFormatRow
            name={"Readable"}
            icon={"bi-file-earmark-text"}
            format={ArchivedFormat.readability}
            activeLink={link}
          />
        ) : undefined}

        {!isReady() && !atLeastOneFormatAvailable() ? (
          <div className={`w-full h-full flex flex-col justify-center p-10`}>
            <BeatLoader
              color="oklch(var(--p))"
              className="mx-auto mb-3"
              size={30}
            />

            <p className="text-center text-2xl">
              Link preservation is in the queue
            </p>
            <p className="text-center text-lg">
              Please check back later to see the result
            </p>
=======
      {isReady() &&
      (screenshotAvailable(link) ||
        pdfAvailable(link) ||
        readabilityAvailable(link)) ? (
        <p className="mb-3">{t("available_formats")}</p>
      ) : (
        ""
      )}

      <div className="flex flex-col gap-3">
        {isReady() ? (
          <>
            {screenshotAvailable(link) ? (
              <PreservedFormatRow
                name={t("screenshot")}
                icon={"bi-file-earmark-image"}
                format={
                  link?.image?.endsWith("png")
                    ? ArchivedFormat.png
                    : ArchivedFormat.jpeg
                }
                activeLink={link}
                downloadable={true}
              />
            ) : undefined}
            {pdfAvailable(link) ? (
              <PreservedFormatRow
                name={t("pdf")}
                icon="bi-file-earmark-pdf"
                format={ArchivedFormat.pdf}
                activeLink={link}
                downloadable={true}
              />
            ) : undefined}
            {readabilityAvailable(link) ? (
              <PreservedFormatRow
                name={t("readable")}
                icon="bi-file-earmark-text"
                format={ArchivedFormat.readability}
                activeLink={link}
              />
            ) : undefined}
          </>
        ) : (
          <div className="w-full h-full flex flex-col justify-center p-10 skeleton bg-base-200">
            <i className="bi-stack drop-shadow text-primary text-8xl mx-auto mb-5"></i>
            <p className="text-center text-2xl">{t("preservation_in_queue")}</p>
            <p className="text-center text-lg">{t("check_back_later")}</p>
>>>>>>> c216a924
          </div>
        ) : !isReady() && atLeastOneFormatAvailable() ? (
          <div className={`w-full h-full flex flex-col justify-center p-5`}>
            <BeatLoader
              color="oklch(var(--p))"
              className="mx-auto mb-3"
              size={20}
            />

            <p className="text-center">
              There are more preserved formats in the queue
            </p>
            <p className="text-center text-sm">
              Please check back later to see the result
            </p>
          </div>
        ) : undefined}

        <div
          className={`flex flex-col sm:flex-row gap-3 items-center justify-center ${
            isReady() ? "sm:mt " : ""
          }`}
        >
          <Link
            href={`https://web.archive.org/web/${link?.url?.replace(
              /(^\w+:|^)\/\//,
              ""
            )}`}
            target="_blank"
            className="text-neutral duration-100 hover:opacity-60 flex gap-2 w-1/2 justify-center items-center text-sm"
          >
            <p className="whitespace-nowrap">{t("view_latest_snapshot")}</p>
            <i className="bi-box-arrow-up-right" />
          </Link>
          {link?.collection.ownerId === session.data?.user.id && (
            <div className="btn btn-outline" onClick={updateArchive}>
              <div>
                <p>{t("refresh_preserved_formats")}</p>
                <p className="text-xs">
                  {t("this_deletes_current_preservations")}
                </p>
              </div>
            </div>
          )}
        </div>
      </div>
    </Modal>
  );
}<|MERGE_RESOLUTION|>--- conflicted
+++ resolved
@@ -18,11 +18,8 @@
 import PreservedFormatRow from "@/components/PreserverdFormatRow";
 import useAccountStore from "@/store/account";
 import getPublicUserData from "@/lib/client/getPublicUserData";
-<<<<<<< HEAD
+import { useTranslation } from "next-i18next";
 import { BeatLoader } from "react-spinners";
-=======
-import { useTranslation } from "next-i18next";
->>>>>>> c216a924
 
 type Props = {
   onClose: Function;
@@ -127,11 +124,7 @@
         clearInterval(interval);
       }
     };
-<<<<<<< HEAD
-  }, [link?.image, link?.pdf, link?.readable, link?.singlefile]);
-=======
-  }, [link, getLink]);
->>>>>>> c216a924
+  }, [link, getLink, link?.singlefile]);
 
   const updateArchive = async () => {
     const load = toast.loading(t("sending_request"));
@@ -156,15 +149,11 @@
     <Modal toggleModal={onClose}>
       <p className="text-xl font-thin">{t("preserved_formats")}</p>
       <div className="divider mb-2 mt-1"></div>
-<<<<<<< HEAD
-
       {screenshotAvailable(link) ||
       pdfAvailable(link) ||
       readabilityAvailable(link) ||
       singlefileAvailable(link) ? (
-        <p className="mb-3">
-          The following formats are available for this link:
-        </p>
+        <p className="mb-3">{t("available_formats")}</p>
       ) : (
         ""
       )}
@@ -172,7 +161,7 @@
       <div className={`flex flex-col gap-3`}>
         {screenshotAvailable(link) ? (
           <PreservedFormatRow
-            name={"Screenshot"}
+            name={t("screenshot")}
             icon={"bi-file-earmark-image"}
             format={
               link?.image?.endsWith("png")
@@ -186,7 +175,7 @@
 
         {pdfAvailable(link) ? (
           <PreservedFormatRow
-            name={"PDF"}
+            name={t("pdf")}
             icon={"bi-file-earmark-pdf"}
             format={ArchivedFormat.pdf}
             activeLink={link}
@@ -194,19 +183,9 @@
           />
         ) : undefined}
 
-        {singlefileAvailable(link) ? (
-          <PreservedFormatRow
-            name={"SingleFile (Full Copy)"}
-            icon={"bi-filetype-html"}
-            format={ArchivedFormat.singlefile}
-            activeLink={link}
-            downloadable={true}
-          />
-        ) : undefined}
-
         {readabilityAvailable(link) ? (
           <PreservedFormatRow
-            name={"Readable"}
+            name={t("readable")}
             icon={"bi-file-earmark-text"}
             format={ArchivedFormat.readability}
             activeLink={link}
@@ -221,62 +200,8 @@
               size={30}
             />
 
-            <p className="text-center text-2xl">
-              Link preservation is in the queue
-            </p>
-            <p className="text-center text-lg">
-              Please check back later to see the result
-            </p>
-=======
-      {isReady() &&
-      (screenshotAvailable(link) ||
-        pdfAvailable(link) ||
-        readabilityAvailable(link)) ? (
-        <p className="mb-3">{t("available_formats")}</p>
-      ) : (
-        ""
-      )}
-
-      <div className="flex flex-col gap-3">
-        {isReady() ? (
-          <>
-            {screenshotAvailable(link) ? (
-              <PreservedFormatRow
-                name={t("screenshot")}
-                icon={"bi-file-earmark-image"}
-                format={
-                  link?.image?.endsWith("png")
-                    ? ArchivedFormat.png
-                    : ArchivedFormat.jpeg
-                }
-                activeLink={link}
-                downloadable={true}
-              />
-            ) : undefined}
-            {pdfAvailable(link) ? (
-              <PreservedFormatRow
-                name={t("pdf")}
-                icon="bi-file-earmark-pdf"
-                format={ArchivedFormat.pdf}
-                activeLink={link}
-                downloadable={true}
-              />
-            ) : undefined}
-            {readabilityAvailable(link) ? (
-              <PreservedFormatRow
-                name={t("readable")}
-                icon="bi-file-earmark-text"
-                format={ArchivedFormat.readability}
-                activeLink={link}
-              />
-            ) : undefined}
-          </>
-        ) : (
-          <div className="w-full h-full flex flex-col justify-center p-10 skeleton bg-base-200">
-            <i className="bi-stack drop-shadow text-primary text-8xl mx-auto mb-5"></i>
             <p className="text-center text-2xl">{t("preservation_in_queue")}</p>
             <p className="text-center text-lg">{t("check_back_later")}</p>
->>>>>>> c216a924
           </div>
         ) : !isReady() && atLeastOneFormatAvailable() ? (
           <div className={`w-full h-full flex flex-col justify-center p-5`}>
@@ -289,9 +214,7 @@
             <p className="text-center">
               There are more preserved formats in the queue
             </p>
-            <p className="text-center text-sm">
-              Please check back later to see the result
-            </p>
+            <p className="text-center text-sm">{t("check_back_later")}</p>
           </div>
         ) : undefined}
 
