import { LinkIncludingShortenedCollectionAndTags } from "@/types/global";
import Image from "next/image";
import isValidUrl from "@/lib/shared/isValidUrl";
<<<<<<< HEAD
import React from "react";
=======
import React, { useState } from "react";
import Icon from "@/components/Icon";
import { IconWeight } from "@phosphor-icons/react";
import clsx from "clsx";
>>>>>>> a4c83dc8

export default function LinkIcon({
  link,
  className,
  size,
}: {
  link: LinkIncludingShortenedCollectionAndTags;
  className?: string;
  size?: "small" | "medium";
}) {
  let iconClasses: string =
    "bg-white shadow rounded-md border-[2px] flex item-center justify-center border-white select-none z-10 " +
    (className || "");

  let dimension;

  switch (size) {
    case "small":
      dimension = " w-8 h-8";
      break;
    case "medium":
      dimension = " w-12 h-12";
      break;
    default:
      size = "medium";
      dimension = " w-12 h-12";
      break;
  }

  const url =
    isValidUrl(link.url || "") && link.url ? new URL(link.url) : undefined;

  const [faviconLoaded, setFaviconLoaded] = useState(false);

  return (
<<<<<<< HEAD
    <>
      {link.type === "url" && url ? (
        showFavicon ? (
=======
    <div onClick={() => onClick && onClick()}>
      {link.icon ? (
        <div className={iconClasses}>
          <Icon
            icon={link.icon}
            size={30}
            weight={(link.iconWeight || "regular") as IconWeight}
            color={link.color || "#006796"}
            className="m-auto"
          />
        </div>
      ) : link.type === "url" && url ? (
        <>
>>>>>>> a4c83dc8
          <Image
            src={`https://t2.gstatic.com/faviconV2?client=SOCIAL&type=FAVICON&fallback_opts=TYPE,SIZE,URL&url=${link.url}&size=32`}
            width={64}
            height={64}
            alt=""
<<<<<<< HEAD
            className={iconClasses + dimension}
=======
            className={clsx(
              iconClasses,
              faviconLoaded ? "" : "absolute opacity-0"
            )}
>>>>>>> a4c83dc8
            draggable="false"
            onLoadingComplete={() => setFaviconLoaded(true)}
            onError={() => setFaviconLoaded(false)}
          />
<<<<<<< HEAD
        ) : (
          <LinkPlaceholderIcon
            iconClasses={iconClasses + dimension}
            size={size}
            icon="bi-link-45deg"
          />
        )
=======
          {!faviconLoaded && (
            <LinkPlaceholderIcon
              iconClasses={iconClasses}
              icon="bi-link-45deg"
            />
          )}
        </>
>>>>>>> a4c83dc8
      ) : link.type === "pdf" ? (
        <LinkPlaceholderIcon
          iconClasses={iconClasses + dimension}
          size={size}
          icon="bi-file-earmark-pdf"
        />
      ) : link.type === "image" ? (
        <LinkPlaceholderIcon
          iconClasses={iconClasses + dimension}
          size={size}
          icon="bi-file-earmark-image"
        />
      ) : // : link.type === "monolith" ? (
      //   <LinkPlaceholderIcon
      //     iconClasses={iconClasses + dimension}
      //     size={size}
      //     icon="bi-filetype-html"
      //   />
      // )
      undefined}
    </>
  );
}

const LinkPlaceholderIcon = ({
  iconClasses,
  size,
  icon,
}: {
  iconClasses: string;
  size?: "small" | "medium";
  icon: string;
}) => {
  return (
    <div
      className={`${
        size === "small" ? "text-2xl" : "text-4xl"
      } text-black aspect-square ${iconClasses}`}
    >
      <i className={`${icon} m-auto`}></i>
    </div>
  );
};<|MERGE_RESOLUTION|>--- conflicted
+++ resolved
@@ -1,42 +1,27 @@
 import { LinkIncludingShortenedCollectionAndTags } from "@/types/global";
 import Image from "next/image";
 import isValidUrl from "@/lib/shared/isValidUrl";
-<<<<<<< HEAD
-import React from "react";
-=======
 import React, { useState } from "react";
 import Icon from "@/components/Icon";
 import { IconWeight } from "@phosphor-icons/react";
 import clsx from "clsx";
->>>>>>> a4c83dc8
 
 export default function LinkIcon({
   link,
   className,
-  size,
+  hideBackground,
+  onClick,
 }: {
   link: LinkIncludingShortenedCollectionAndTags;
   className?: string;
-  size?: "small" | "medium";
+  hideBackground?: boolean;
+  onClick?: Function;
 }) {
-  let iconClasses: string =
-    "bg-white shadow rounded-md border-[2px] flex item-center justify-center border-white select-none z-10 " +
-    (className || "");
-
-  let dimension;
-
-  switch (size) {
-    case "small":
-      dimension = " w-8 h-8";
-      break;
-    case "medium":
-      dimension = " w-12 h-12";
-      break;
-    default:
-      size = "medium";
-      dimension = " w-12 h-12";
-      break;
-  }
+  let iconClasses: string = clsx(
+    "rounded flex item-center justify-center shadow select-none z-10 w-12 h-12",
+    !hideBackground && "rounded-md bg-white backdrop-blur-lg bg-opacity-50 p-1",
+    className
+  );
 
   const url =
     isValidUrl(link.url || "") && link.url ? new URL(link.url) : undefined;
@@ -44,11 +29,6 @@
   const [faviconLoaded, setFaviconLoaded] = useState(false);
 
   return (
-<<<<<<< HEAD
-    <>
-      {link.type === "url" && url ? (
-        showFavicon ? (
-=======
     <div onClick={() => onClick && onClick()}>
       {link.icon ? (
         <div className={iconClasses}>
@@ -62,33 +42,19 @@
         </div>
       ) : link.type === "url" && url ? (
         <>
->>>>>>> a4c83dc8
           <Image
             src={`https://t2.gstatic.com/faviconV2?client=SOCIAL&type=FAVICON&fallback_opts=TYPE,SIZE,URL&url=${link.url}&size=32`}
             width={64}
             height={64}
             alt=""
-<<<<<<< HEAD
-            className={iconClasses + dimension}
-=======
             className={clsx(
               iconClasses,
               faviconLoaded ? "" : "absolute opacity-0"
             )}
->>>>>>> a4c83dc8
             draggable="false"
             onLoadingComplete={() => setFaviconLoaded(true)}
             onError={() => setFaviconLoaded(false)}
           />
-<<<<<<< HEAD
-        ) : (
-          <LinkPlaceholderIcon
-            iconClasses={iconClasses + dimension}
-            size={size}
-            icon="bi-link-45deg"
-          />
-        )
-=======
           {!faviconLoaded && (
             <LinkPlaceholderIcon
               iconClasses={iconClasses}
@@ -96,17 +62,14 @@
             />
           )}
         </>
->>>>>>> a4c83dc8
       ) : link.type === "pdf" ? (
         <LinkPlaceholderIcon
-          iconClasses={iconClasses + dimension}
-          size={size}
+          iconClasses={iconClasses}
           icon="bi-file-earmark-pdf"
         />
       ) : link.type === "image" ? (
         <LinkPlaceholderIcon
-          iconClasses={iconClasses + dimension}
-          size={size}
+          iconClasses={iconClasses}
           icon="bi-file-earmark-image"
         />
       ) : // : link.type === "monolith" ? (
@@ -117,25 +80,19 @@
       //   />
       // )
       undefined}
-    </>
+    </div>
   );
 }
 
 const LinkPlaceholderIcon = ({
   iconClasses,
-  size,
   icon,
 }: {
   iconClasses: string;
-  size?: "small" | "medium";
   icon: string;
 }) => {
   return (
-    <div
-      className={`${
-        size === "small" ? "text-2xl" : "text-4xl"
-      } text-black aspect-square ${iconClasses}`}
-    >
+    <div className={clsx(iconClasses, "aspect-square text-4xl text-[#006796]")}>
       <i className={`${icon} m-auto`}></i>
     </div>
   );
