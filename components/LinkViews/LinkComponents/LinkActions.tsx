--- conflicted
+++ resolved
@@ -12,20 +12,22 @@
 import { useUser } from "@/hooks/store/user";
 import { useDeleteLink, useUpdateLink } from "@/hooks/store/links";
 import toast from "react-hot-toast";
-import LinkDetailModal from "@/components/ModalContent/LinkDetailModal";
-import { useRouter } from "next/router";
 
 type Props = {
   link: LinkIncludingShortenedCollectionAndTags;
   collection: CollectionIncludingMembersAndLinkCount;
   position?: string;
+  toggleShowInfo?: () => void;
+  linkInfo?: boolean;
   alignToTop?: boolean;
   flipDropdown?: boolean;
 };
 
 export default function LinkActions({
   link,
+  toggleShowInfo,
   position,
+  linkInfo,
   alignToTop,
   flipDropdown,
 }: Props) {
@@ -34,7 +36,6 @@
   const permissions = usePermissions(link.collection.id as number);
 
   const [editLinkModal, setEditLinkModal] = useState(false);
-  const [linkDetailModal, setLinkDetailModal] = useState(false);
   const [deleteLinkModal, setDeleteLinkModal] = useState(false);
   const [preservedFormatsModal, setPreservedFormatsModal] = useState(false);
 
@@ -69,30 +70,26 @@
     );
   };
 
-  const router = useRouter();
-
-  const isPublicRoute = router.pathname.startsWith("/public") ? true : false;
-
   return (
     <>
-      {isPublicRoute ? (
+      <div
+        className={`dropdown dropdown-left absolute ${
+          position || "top-3 right-3"
+        } ${alignToTop ? "" : "dropdown-end"} z-20`}
+      >
         <div
-          className={`absolute ${position || "top-3 right-3"} ${
-            alignToTop ? "" : "dropdown-end"
-          } z-20`}
-          onClick={() => setLinkDetailModal(true)}
+          tabIndex={0}
+          role="button"
+          onMouseDown={dropdownTriggerer}
+          className="btn btn-ghost btn-sm btn-square text-neutral"
         >
-          <div className="btn btn-ghost btn-sm btn-square text-neutral">
-            <i title="More" className="bi-three-dots text-xl" />
-          </div>
+          <i title="More" className="bi-three-dots text-xl" />
         </div>
-      ) : (
-        <div
-          className={`dropdown dropdown-left absolute ${
-            position || "top-3 right-3"
-          } ${alignToTop ? "" : "dropdown-end"} z-20`}
+        <ul
+          className={`dropdown-content z-[20] menu shadow bg-base-200 border border-neutral-content rounded-box mr-1 ${
+            alignToTop ? "" : "translate-y-10"
+          }`}
         >
-<<<<<<< HEAD
           <li>
             <div
               role="button"
@@ -109,53 +106,19 @@
             </div>
           </li>
           {linkInfo !== undefined && toggleShowInfo && (
-=======
-          <div
-            tabIndex={0}
-            role="button"
-            onMouseDown={dropdownTriggerer}
-            className="btn btn-ghost btn-sm btn-square text-neutral"
-          >
-            <i title="More" className="bi-three-dots text-xl" />
-          </div>
-          <ul
-            className={`dropdown-content z-[20] menu shadow bg-base-200 border border-neutral-content rounded-box mr-1 ${
-              alignToTop ? "" : "translate-y-10"
-            }`}
-          >
-            {permissions === true ||
-              (permissions?.canUpdate && (
-                <li>
-                  <div
-                    role="button"
-                    tabIndex={0}
-                    onClick={() => {
-                      (document?.activeElement as HTMLElement)?.blur();
-                      pinLink();
-                    }}
-                    className="whitespace-nowrap"
-                  >
-                    {link?.pinnedBy && link.pinnedBy[0]
-                      ? t("unpin")
-                      : t("pin_to_dashboard")}
-                  </div>
-                </li>
-              ))}
->>>>>>> 8c738d4a
             <li>
               <div
                 role="button"
                 tabIndex={0}
                 onClick={() => {
                   (document?.activeElement as HTMLElement)?.blur();
-                  setLinkDetailModal(true);
-                }}
-                className="whitespace-nowrap"
-              >
-                {t("show_link_details")}
-              </div>
-            </li>
-<<<<<<< HEAD
+                  toggleShowInfo();
+                }}
+                className="whitespace-nowrap"
+              >
+                {!linkInfo ? t("show_link_details") : t("hide_link_details")}
+              </div>
+            </li>
           )}
           {(permissions === true || permissions?.canUpdate) && (
             <li>
@@ -220,72 +183,6 @@
           )}
         </ul>
       </div>
-=======
-            {permissions === true || permissions?.canUpdate ? (
-              <li>
-                <div
-                  role="button"
-                  tabIndex={0}
-                  onClick={() => {
-                    (document?.activeElement as HTMLElement)?.blur();
-                    setEditLinkModal(true);
-                  }}
-                  className="whitespace-nowrap"
-                >
-                  {t("edit_link")}
-                </div>
-              </li>
-            ) : undefined}
-            {link.type === "url" && (
-              <li>
-                <div
-                  role="button"
-                  tabIndex={0}
-                  onClick={() => {
-                    (document?.activeElement as HTMLElement)?.blur();
-                    setPreservedFormatsModal(true);
-                  }}
-                  className="whitespace-nowrap"
-                >
-                  {t("preserved_formats")}
-                </div>
-              </li>
-            )}
-            {permissions === true || permissions?.canDelete ? (
-              <li>
-                <div
-                  role="button"
-                  tabIndex={0}
-                  onClick={async (e) => {
-                    (document?.activeElement as HTMLElement)?.blur();
-                    e.shiftKey
-                      ? async () => {
-                          const load = toast.loading(t("deleting"));
-
-                          await deleteLink.mutateAsync(link.id as number, {
-                            onSettled: (data, error) => {
-                              toast.dismiss(load);
-
-                              if (error) {
-                                toast.error(error.message);
-                              } else {
-                                toast.success(t("deleted"));
-                              }
-                            },
-                          });
-                        }
-                      : setDeleteLinkModal(true);
-                  }}
-                  className="whitespace-nowrap"
-                >
-                  {t("delete")}
-                </div>
-              </li>
-            ) : undefined}
-          </ul>
-        </div>
-      )}
->>>>>>> 8c738d4a
 
       {editLinkModal && (
         <EditLinkModal
@@ -304,21 +201,7 @@
           onClose={() => setPreservedFormatsModal(false)}
           link={link}
         />
-<<<<<<< HEAD
       )}
-      {/* {expandedLink ? (
-                <ExpandedLink onClose={() => setExpandedLink(false)} link={link} />
-              ) : undefined} */}
-=======
-      ) : undefined}
-      {linkDetailModal ? (
-        <LinkDetailModal
-          onClose={() => setLinkDetailModal(false)}
-          onEdit={() => setEditLinkModal(true)}
-          link={link}
-        />
-      ) : undefined}
->>>>>>> 8c738d4a
     </>
   );
 }