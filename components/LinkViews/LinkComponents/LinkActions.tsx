import { useState } from "react";
import {
  CollectionIncludingMembersAndLinkCount,
  LinkIncludingShortenedCollectionAndTags,
} from "@/types/global";
import usePermissions from "@/hooks/usePermissions";
import EditLinkModal from "@/components/ModalContent/EditLinkModal";
import DeleteLinkModal from "@/components/ModalContent/DeleteLinkModal";
import PreservedFormatsModal from "@/components/ModalContent/PreservedFormatsModal";
import { dropdownTriggerer } from "@/lib/client/utils";
import { useTranslation } from "next-i18next";
import { useUser } from "@/hooks/store/user";
import { useDeleteLink, useUpdateLink } from "@/hooks/store/links";
import toast from "react-hot-toast";

type Props = {
  link: LinkIncludingShortenedCollectionAndTags;
  collection: CollectionIncludingMembersAndLinkCount;
  position?: string;
  toggleShowInfo?: () => void;
  linkInfo?: boolean;
  alignToTop?: boolean;
  flipDropdown?: boolean;
};

export default function LinkActions({
  link,
  toggleShowInfo,
  position,
  linkInfo,
  alignToTop,
  flipDropdown,
}: Props) {
  const { t } = useTranslation();

  const permissions = usePermissions(link.collection.id as number);

  const [editLinkModal, setEditLinkModal] = useState(false);
  const [deleteLinkModal, setDeleteLinkModal] = useState(false);
  const [preservedFormatsModal, setPreservedFormatsModal] = useState(false);

  const { data: user = {} } = useUser();

  const updateLink = useUpdateLink();
  const deleteLink = useDeleteLink();

  const pinLink = async () => {
    const isAlreadyPinned = link?.pinnedBy && link.pinnedBy[0] ? true : false;

    const load = toast.loading(t("updating"));

    await updateLink.mutateAsync(
      {
        ...link,
        pinnedBy: isAlreadyPinned ? undefined : [{ id: user.id }],
      },
      {
        onSettled: (data, error) => {
          toast.dismiss(load);

          if (error) {
            toast.error(error.message);
          } else {
            toast.success(
              isAlreadyPinned ? t("link_unpinned") : t("link_pinned")
            );
          }
        },
      }
    );
  };

  return (
    <>
      <div
        className={`dropdown dropdown-left absolute ${
          position || "top-3 right-3"
        } ${alignToTop ? "" : "dropdown-end"} z-20`}
      >
        <div
          tabIndex={0}
          role="button"
          onMouseDown={dropdownTriggerer}
          className="btn btn-ghost btn-sm btn-square text-neutral"
        >
<<<<<<< HEAD
          <i title="More" className="bi-three-dots text-xl" />
=======
          <div className={clsx("btn btn-sm btn-square text-neutral", btnStyle)}>
            <i title="More" className="bi-info-circle text-xl" />
          </div>
>>>>>>> a4c83dc8
        </div>
        <ul
          className={`dropdown-content z-[20] menu shadow bg-base-200 border border-neutral-content rounded-box mr-1 ${
            alignToTop ? "" : "translate-y-10"
          }`}
        >
          <li>
            <div
              role="button"
              tabIndex={0}
              onClick={() => {
                (document?.activeElement as HTMLElement)?.blur();
                pinLink();
              }}
              className="whitespace-nowrap"
            >
              {link?.pinnedBy && link.pinnedBy[0]
                ? t("unpin")
                : t("pin_to_dashboard")}
            </div>
          </li>
          {linkInfo !== undefined && toggleShowInfo ? (
            <li>
              <div
                role="button"
                tabIndex={0}
                onClick={() => {
                  (document?.activeElement as HTMLElement)?.blur();
                  toggleShowInfo();
                }}
                className="whitespace-nowrap"
              >
                {!linkInfo ? t("show_link_details") : t("hide_link_details")}
              </div>
            </li>
          ) : undefined}
          {permissions === true || permissions?.canUpdate ? (
            <li>
              <div
                role="button"
                tabIndex={0}
                onClick={() => {
                  (document?.activeElement as HTMLElement)?.blur();
                  setEditLinkModal(true);
                }}
                className="whitespace-nowrap"
              >
                {t("edit_link")}
              </div>
            </li>
<<<<<<< HEAD
          ) : undefined}
          {link.type === "url" && (
            <li>
              <div
                role="button"
                tabIndex={0}
                onClick={() => {
                  (document?.activeElement as HTMLElement)?.blur();
                  setPreservedFormatsModal(true);
                }}
                className="whitespace-nowrap"
              >
                {t("preserved_formats")}
              </div>
            </li>
          )}
          {permissions === true || permissions?.canDelete ? (
            <li>
              <div
                role="button"
                tabIndex={0}
                onClick={async (e) => {
                  (document?.activeElement as HTMLElement)?.blur();
                  e.shiftKey
                    ? async () => {
                        const load = toast.loading(t("deleting"));

                        await deleteLink.mutateAsync(link.id as number, {
                          onSettled: (data, error) => {
                            toast.dismiss(load);

                            if (error) {
                              toast.error(error.message);
                            } else {
                              toast.success(t("deleted"));
                            }
                          },
                        });
                      }
                    : setDeleteLinkModal(true);
                }}
                className="whitespace-nowrap"
              >
                {t("delete")}
              </div>
            </li>
          ) : undefined}
        </ul>
      </div>
=======
            {(permissions === true || permissions?.canUpdate) && (
              <li>
                <div
                  role="button"
                  tabIndex={0}
                  onClick={() => {
                    (document?.activeElement as HTMLElement)?.blur();
                    setEditLinkModal(true);
                  }}
                  className="whitespace-nowrap"
                >
                  {t("edit_link")}
                </div>
              </li>
            )}
            {(permissions === true || permissions?.canDelete) && (
              <li>
                <div
                  role="button"
                  tabIndex={0}
                  onClick={async (e) => {
                    (document?.activeElement as HTMLElement)?.blur();
                    console.log(e.shiftKey);
                    e.shiftKey
                      ? (async () => {
                          const load = toast.loading(t("deleting"));

                          await deleteLink.mutateAsync(link.id as number, {
                            onSettled: (data, error) => {
                              toast.dismiss(load);
>>>>>>> a4c83dc8

      {editLinkModal ? (
        <EditLinkModal
          onClose={() => setEditLinkModal(false)}
          activeLink={link}
        />
      ) : undefined}
      {deleteLinkModal ? (
        <DeleteLinkModal
          onClose={() => setDeleteLinkModal(false)}
          activeLink={link}
        />
      ) : undefined}
      {preservedFormatsModal ? (
        <PreservedFormatsModal
          onClose={() => setPreservedFormatsModal(false)}
          link={link}
        />
      ) : undefined}
      {/* {expandedLink ? (
                <ExpandedLink onClose={() => setExpandedLink(false)} link={link} />
              ) : undefined} */}
    </>
  );
}<|MERGE_RESOLUTION|>--- conflicted
+++ resolved
@@ -4,193 +4,114 @@
   LinkIncludingShortenedCollectionAndTags,
 } from "@/types/global";
 import usePermissions from "@/hooks/usePermissions";
-import EditLinkModal from "@/components/ModalContent/EditLinkModal";
 import DeleteLinkModal from "@/components/ModalContent/DeleteLinkModal";
-import PreservedFormatsModal from "@/components/ModalContent/PreservedFormatsModal";
 import { dropdownTriggerer } from "@/lib/client/utils";
 import { useTranslation } from "next-i18next";
-import { useUser } from "@/hooks/store/user";
-import { useDeleteLink, useUpdateLink } from "@/hooks/store/links";
+import { useDeleteLink, useGetLink } from "@/hooks/store/links";
 import toast from "react-hot-toast";
+import LinkModal from "@/components/ModalContent/LinkModal";
+import { useRouter } from "next/router";
+import clsx from "clsx";
+import usePinLink from "@/lib/client/pinLink";
 
 type Props = {
   link: LinkIncludingShortenedCollectionAndTags;
   collection: CollectionIncludingMembersAndLinkCount;
-  position?: string;
-  toggleShowInfo?: () => void;
-  linkInfo?: boolean;
-  alignToTop?: boolean;
-  flipDropdown?: boolean;
+  btnStyle?: string;
 };
 
-export default function LinkActions({
-  link,
-  toggleShowInfo,
-  position,
-  linkInfo,
-  alignToTop,
-  flipDropdown,
-}: Props) {
+export default function LinkActions({ link, btnStyle }: Props) {
   const { t } = useTranslation();
 
   const permissions = usePermissions(link.collection.id as number);
+  const getLink = useGetLink();
+
+  const pinLink = usePinLink();
 
   const [editLinkModal, setEditLinkModal] = useState(false);
+  const [linkModal, setLinkModal] = useState(false);
   const [deleteLinkModal, setDeleteLinkModal] = useState(false);
-  const [preservedFormatsModal, setPreservedFormatsModal] = useState(false);
 
-  const { data: user = {} } = useUser();
-
-  const updateLink = useUpdateLink();
   const deleteLink = useDeleteLink();
 
-  const pinLink = async () => {
-    const isAlreadyPinned = link?.pinnedBy && link.pinnedBy[0] ? true : false;
+  const updateArchive = async () => {
+    const load = toast.loading(t("sending_request"));
 
-    const load = toast.loading(t("updating"));
+    const response = await fetch(`/api/v1/links/${link?.id}/archive`, {
+      method: "PUT",
+    });
 
-    await updateLink.mutateAsync(
-      {
-        ...link,
-        pinnedBy: isAlreadyPinned ? undefined : [{ id: user.id }],
-      },
-      {
-        onSettled: (data, error) => {
-          toast.dismiss(load);
+    const data = await response.json();
+    toast.dismiss(load);
 
-          if (error) {
-            toast.error(error.message);
-          } else {
-            toast.success(
-              isAlreadyPinned ? t("link_unpinned") : t("link_pinned")
-            );
-          }
-        },
-      }
-    );
+    if (response.ok) {
+      await getLink.mutateAsync({ id: link.id as number });
+
+      toast.success(t("link_being_archived"));
+    } else toast.error(data.response);
   };
+
+  const router = useRouter();
+
+  const isPublicRoute = router.pathname.startsWith("/public") ? true : false;
 
   return (
     <>
-      <div
-        className={`dropdown dropdown-left absolute ${
-          position || "top-3 right-3"
-        } ${alignToTop ? "" : "dropdown-end"} z-20`}
-      >
+      {isPublicRoute ? (
         <div
-          tabIndex={0}
-          role="button"
+          className="absolute top-3 right-3 group-hover:opacity-100 group-focus-within:opacity-100 opacity-0 duration-100"
           onMouseDown={dropdownTriggerer}
-          className="btn btn-ghost btn-sm btn-square text-neutral"
+          onClick={() => setLinkModal(true)}
         >
-<<<<<<< HEAD
-          <i title="More" className="bi-three-dots text-xl" />
-=======
           <div className={clsx("btn btn-sm btn-square text-neutral", btnStyle)}>
             <i title="More" className="bi-info-circle text-xl" />
           </div>
->>>>>>> a4c83dc8
         </div>
-        <ul
-          className={`dropdown-content z-[20] menu shadow bg-base-200 border border-neutral-content rounded-box mr-1 ${
-            alignToTop ? "" : "translate-y-10"
-          }`}
+      ) : (
+        <div
+          className={`dropdown dropdown-end absolute top-3 right-3 group-hover:opacity-100 group-focus-within:opacity-100 opacity-0 duration-100 z-20`}
         >
-          <li>
-            <div
-              role="button"
-              tabIndex={0}
-              onClick={() => {
-                (document?.activeElement as HTMLElement)?.blur();
-                pinLink();
-              }}
-              className="whitespace-nowrap"
-            >
-              {link?.pinnedBy && link.pinnedBy[0]
-                ? t("unpin")
-                : t("pin_to_dashboard")}
-            </div>
-          </li>
-          {linkInfo !== undefined && toggleShowInfo ? (
+          <div
+            tabIndex={0}
+            role="button"
+            onMouseDown={dropdownTriggerer}
+            className={clsx("btn btn-sm btn-square text-neutral", btnStyle)}
+          >
+            <i title="More" className="bi-three-dots text-xl" />
+          </div>
+          <ul
+            className={
+              "dropdown-content z-[20] menu shadow bg-base-200 border border-neutral-content rounded-box mt-1"
+            }
+          >
             <li>
               <div
                 role="button"
                 tabIndex={0}
                 onClick={() => {
                   (document?.activeElement as HTMLElement)?.blur();
-                  toggleShowInfo();
+                  pinLink(link);
                 }}
                 className="whitespace-nowrap"
               >
-                {!linkInfo ? t("show_link_details") : t("hide_link_details")}
+                {link?.pinnedBy && link.pinnedBy[0]
+                  ? t("unpin")
+                  : t("pin_to_dashboard")}
               </div>
             </li>
-          ) : undefined}
-          {permissions === true || permissions?.canUpdate ? (
             <li>
               <div
                 role="button"
                 tabIndex={0}
                 onClick={() => {
                   (document?.activeElement as HTMLElement)?.blur();
-                  setEditLinkModal(true);
+                  setLinkModal(true);
                 }}
                 className="whitespace-nowrap"
               >
-                {t("edit_link")}
+                {t("show_link_details")}
               </div>
             </li>
-<<<<<<< HEAD
-          ) : undefined}
-          {link.type === "url" && (
-            <li>
-              <div
-                role="button"
-                tabIndex={0}
-                onClick={() => {
-                  (document?.activeElement as HTMLElement)?.blur();
-                  setPreservedFormatsModal(true);
-                }}
-                className="whitespace-nowrap"
-              >
-                {t("preserved_formats")}
-              </div>
-            </li>
-          )}
-          {permissions === true || permissions?.canDelete ? (
-            <li>
-              <div
-                role="button"
-                tabIndex={0}
-                onClick={async (e) => {
-                  (document?.activeElement as HTMLElement)?.blur();
-                  e.shiftKey
-                    ? async () => {
-                        const load = toast.loading(t("deleting"));
-
-                        await deleteLink.mutateAsync(link.id as number, {
-                          onSettled: (data, error) => {
-                            toast.dismiss(load);
-
-                            if (error) {
-                              toast.error(error.message);
-                            } else {
-                              toast.success(t("deleted"));
-                            }
-                          },
-                        });
-                      }
-                    : setDeleteLinkModal(true);
-                }}
-                className="whitespace-nowrap"
-              >
-                {t("delete")}
-              </div>
-            </li>
-          ) : undefined}
-        </ul>
-      </div>
-=======
             {(permissions === true || permissions?.canUpdate) && (
               <li>
                 <div
@@ -221,29 +142,51 @@
                           await deleteLink.mutateAsync(link.id as number, {
                             onSettled: (data, error) => {
                               toast.dismiss(load);
->>>>>>> a4c83dc8
 
-      {editLinkModal ? (
-        <EditLinkModal
+                              if (error) {
+                                toast.error(error.message);
+                              } else {
+                                toast.success(t("deleted"));
+                              }
+                            },
+                          });
+                        })()
+                      : setDeleteLinkModal(true);
+                  }}
+                  className="whitespace-nowrap"
+                >
+                  {t("delete")}
+                </div>
+              </li>
+            )}
+          </ul>
+        </div>
+      )}
+      {editLinkModal && (
+        <LinkModal
           onClose={() => setEditLinkModal(false)}
-          activeLink={link}
+          onPin={() => pinLink(link)}
+          onUpdateArchive={updateArchive}
+          onDelete={() => setDeleteLinkModal(true)}
+          link={link}
+          activeMode="edit"
         />
-      ) : undefined}
-      {deleteLinkModal ? (
+      )}
+      {deleteLinkModal && (
         <DeleteLinkModal
           onClose={() => setDeleteLinkModal(false)}
           activeLink={link}
         />
-      ) : undefined}
-      {preservedFormatsModal ? (
-        <PreservedFormatsModal
-          onClose={() => setPreservedFormatsModal(false)}
+      )}
+      {linkModal && (
+        <LinkModal
+          onClose={() => setLinkModal(false)}
+          onPin={() => pinLink(link)}
+          onUpdateArchive={updateArchive}
+          onDelete={() => setDeleteLinkModal(true)}
           link={link}
         />
-      ) : undefined}
-      {/* {expandedLink ? (
-                <ExpandedLink onClose={() => setExpandedLink(false)} link={link} />
-              ) : undefined} */}
+      )}
     </>
   );
 }