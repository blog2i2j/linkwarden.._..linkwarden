--- conflicted
+++ resolved
@@ -268,31 +268,12 @@
                     </Link>
                   ))}
                 </div>
-<<<<<<< HEAD
                 <div className="absolute w-1/2 top-0 bottom-0 right-0 bg-gradient-to-r from-transparent to-base-200 to-35%"></div>
-=======
-              ) : undefined} */}
-
-              <Link
-                href={link.url || ""}
-                target="_blank"
-                onClick={(e) => {
-                  e.stopPropagation();
-                }}
-                className="flex items-center gap-1 max-w-full w-fit text-gray-500 dark:text-gray-300 hover:opacity-70 duration-100"
-              >
-                <FontAwesomeIcon icon={faLink} className="mt-1 w-4 h-4" />
-                <p className="truncate w-full">{shortendURL}</p>
-              </Link>
-              <div className="flex items-center gap-1 text-gray-500 dark:text-gray-300">
-                <FontAwesomeIcon icon={faCalendarDays} className="w-4 h-4" />
-                <p>{formattedDate}</p>
->>>>>>> af80614b
               </div>
             ) : undefined} */}
 
             <Link
-              href={link.url}
+              href={link.url || ""}
               target="_blank"
               onClick={(e) => {
                 e.stopPropagation();
