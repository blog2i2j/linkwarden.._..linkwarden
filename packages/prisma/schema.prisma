generator client {
  provider = "prisma-client-js"
}

datasource db {
  provider = "postgresql"
  url      = env("DATABASE_URL")
}

model Account {
  id                String  @id @default(cuid())
  userId            Int
  type              String
  provider          String
  providerAccountId String
  refresh_token     String?
  access_token      String?
  expires_at        Int?
  token_type        String?
  scope             String?
  id_token          String?
  session_state     String?
  user              User    @relation(fields: [userId], references: [id], onDelete: Cascade)

  @@unique([provider, providerAccountId])
}

model User {
  id                      Int                   @id @default(autoincrement())
  name                    String?
  username                String?               @unique
  email                   String?               @unique
  emailVerified           DateTime?
  unverifiedNewEmail      String?
  image                   String?
  password                String?
  locale                  String                @default("en")
  parentSubscription      Subscription?         @relation("ChildUsers", fields: [parentSubscriptionId], references: [id])
  parentSubscriptionId    Int?
  accounts                Account[]
  collections             Collection[]
  tags                    Tag[]
  pinnedLinks             Link[]                @relation("PinnedLinks")
  createdLinks            Link[]                @relation("CreatedLinks")
  createdCollections      Collection[]          @relation("CreatedCollections")
  highlights              Highlight[]
  collectionsJoined       UsersAndCollections[]
  collectionOrder         Int[]                 @default([])
  whitelistedUsers        WhitelistedUser[]
  accessTokens            AccessToken[]
  subscriptions           Subscription?
  linksRouteTo            LinksRouteTo          @default(ORIGINAL)
  aiTaggingMethod         AiTaggingMethod       @default(DISABLED)
  aiPredefinedTags        String[]               @default([])
  aiTagExistingLinks      Boolean               @default(false)
<<<<<<< HEAD
=======
  theme                   Theme                 @default(dark)
  readableFontFamily      String?
  readableFontSize        String?
  readableLineHeight      String?
  readableLineWidth       String?
  dashboardRecentLinks    Boolean               @default(true)
  dashboardPinnedLinks    Boolean               @default(true)
>>>>>>> 78c1f624
  preventDuplicateLinks   Boolean               @default(false)
  archiveAsScreenshot     Boolean               @default(true)
  archiveAsMonolith       Boolean               @default(true)
  archiveAsPDF            Boolean               @default(true)
  archiveAsReadable       Boolean               @default(true)
  archiveAsWaybackMachine Boolean               @default(false)
  isPrivate               Boolean               @default(false)
  referredBy              String?
  dashboardSections       DashboardSection[]
  createdAt               DateTime              @default(now())
  updatedAt               DateTime              @default(now()) @updatedAt
}

enum Theme {
  dark
  light
  auto
}

enum AiTaggingMethod {
  DISABLED
  GENERATE
  EXISTING
  PREDEFINED
}

enum LinksRouteTo {
  ORIGINAL
  PDF
  READABLE
  MONOLITH
  SCREENSHOT
  DETAILS
}

enum DashboardSectionType {
  STATS
  RECENT_LINKS
  PINNED_LINKS
  COLLECTION
}

model WhitelistedUser {
  id        Int      @id @default(autoincrement())
  username  String   @default("")
  User      User?    @relation(fields: [userId], references: [id], onDelete: Cascade)
  userId    Int?
  createdAt DateTime @default(now())
  updatedAt DateTime @default(now()) @updatedAt
}

model VerificationToken {
  identifier String
  token      String   @unique
  expires    DateTime
  createdAt  DateTime @default(now())
  updatedAt  DateTime @default(now()) @updatedAt

  @@unique([identifier, token])
}

model PasswordResetToken {
  identifier String
  token      String   @unique
  expires    DateTime
  createdAt  DateTime @default(now())
  updatedAt  DateTime @default(now()) @updatedAt
}

model Collection {
  id               Int                   @id @default(autoincrement())
  name             String
  description      String                @default("")
  icon             String?
  iconWeight       String?
  color            String                @default("#0ea5e9")
  parentId         Int?
  parent           Collection?           @relation("SubCollections", fields: [parentId], references: [id], onDelete: Cascade)
  subCollections   Collection[]          @relation("SubCollections")
  isPublic         Boolean               @default(false)
  owner            User                  @relation(fields: [ownerId], references: [id], onDelete: Cascade)
  ownerId          Int
  members          UsersAndCollections[]
  createdBy        User?                 @relation("CreatedCollections", fields: [createdById], references: [id])
  createdById      Int?
  links            Link[]
  rssSubscriptions RssSubscription[]
  createdAt        DateTime              @default(now())
  updatedAt        DateTime              @default(now()) @updatedAt
  DashboardSection DashboardSection[]

  @@index([ownerId])
}

model UsersAndCollections {
  user         User       @relation(fields: [userId], references: [id], onDelete: Cascade)
  userId       Int
  collection   Collection @relation(fields: [collectionId], references: [id], onDelete: Cascade)
  collectionId Int
  canCreate    Boolean
  canUpdate    Boolean
  canDelete    Boolean
  createdAt    DateTime   @default(now())
  updatedAt    DateTime   @default(now()) @updatedAt

  @@id([userId, collectionId])
  @@index([userId])
}

model Link {
  id            Int         @id @default(autoincrement())
  name          String      @default("")
  type          String      @default("url")
  description   String      @default("")
  highlight     Highlight[]
  pinnedBy      User[]      @relation("PinnedLinks")
  createdBy     User?       @relation("CreatedLinks", fields: [createdById], references: [id], onDelete: Cascade)
  createdById   Int?
  collection    Collection  @relation(fields: [collectionId], references: [id], onDelete: Cascade)
  collectionId  Int
  tags          Tag[]
  icon          String?
  iconWeight    String?
  color         String?
  url           String?
  textContent   String?
  preview       String?
  image         String?
  pdf           String?
  readable      String?
  monolith      String?
  aiTagged      Boolean     @default(false)
  indexVersion  Int?
  lastPreserved DateTime?
  importDate    DateTime?
  createdAt     DateTime    @default(now())
  updatedAt     DateTime    @default(now()) @updatedAt
}

model Tag {
  id                      Int      @id @default(autoincrement())
  name                    String
  links                   Link[]
  owner                   User     @relation(fields: [ownerId], references: [id], onDelete: Cascade)
  ownerId                 Int
  archiveAsScreenshot     Boolean?
  archiveAsMonolith       Boolean?
  archiveAsPDF            Boolean?
  archiveAsReadable       Boolean?
  archiveAsWaybackMachine Boolean?
  aiTag                   Boolean?
  createdAt               DateTime @default(now())
  updatedAt               DateTime @default(now()) @updatedAt

  @@unique([name, ownerId])
  @@index([ownerId])
}

model Subscription {
  id                   Int      @id @default(autoincrement())
  active               Boolean
  stripeSubscriptionId String   @unique
  currentPeriodStart   DateTime
  currentPeriodEnd     DateTime
  quantity             Int      @default(1)
  user                 User     @relation(fields: [userId], references: [id], onDelete: Cascade)
  userId               Int      @unique
  childUsers           User[]   @relation("ChildUsers")
  createdAt            DateTime @default(now())
  updatedAt            DateTime @default(now()) @updatedAt
}

model AccessToken {
  id         Int       @id @default(autoincrement())
  name       String
  user       User      @relation(fields: [userId], references: [id], onDelete: Cascade)
  userId     Int
  token      String    @unique
  revoked    Boolean   @default(false)
  isSession  Boolean   @default(false)
  expires    DateTime
  lastUsedAt DateTime?
  createdAt  DateTime  @default(now())
  updatedAt  DateTime  @default(now()) @updatedAt
}

model RssSubscription {
  id            Int        @id @default(autoincrement())
  url           String
  name          String
  lastBuildDate DateTime?
  collection    Collection @relation(fields: [collectionId], references: [id], onDelete: Cascade)
  collectionId  Int
  ownerId       Int
  createdAt     DateTime   @default(now())
  updatedAt     DateTime   @default(now()) @updatedAt
}

model Highlight {
  id          Int      @id @default(autoincrement())
  color       String
  comment     String?
  link        Link     @relation(fields: [linkId], references: [id], onDelete: Cascade)
  linkId      Int
  user        User     @relation(fields: [userId], references: [id], onDelete: Cascade)
  userId      Int
  startOffset Int
  endOffset   Int
  text        String
  createdAt   DateTime @default(now())
  updatedAt   DateTime @default(now()) @updatedAt
}

model DashboardSection {
  id           Int                  @id @default(autoincrement())
  user         User                 @relation(fields: [userId], references: [id], onDelete: Cascade)
  userId       Int
  collection   Collection?          @relation(fields: [collectionId], references: [id], onDelete: Cascade)
  collectionId Int?
  type         DashboardSectionType
  order        Int
  createdAt    DateTime             @default(now())
  updatedAt    DateTime             @default(now()) @updatedAt

  @@unique([userId, collectionId])
}<|MERGE_RESOLUTION|>--- conflicted
+++ resolved
@@ -51,18 +51,13 @@
   subscriptions           Subscription?
   linksRouteTo            LinksRouteTo          @default(ORIGINAL)
   aiTaggingMethod         AiTaggingMethod       @default(DISABLED)
-  aiPredefinedTags        String[]               @default([])
+  aiPredefinedTags        String[]              @default([])
   aiTagExistingLinks      Boolean               @default(false)
-<<<<<<< HEAD
-=======
   theme                   Theme                 @default(dark)
   readableFontFamily      String?
   readableFontSize        String?
   readableLineHeight      String?
   readableLineWidth       String?
-  dashboardRecentLinks    Boolean               @default(true)
-  dashboardPinnedLinks    Boolean               @default(true)
->>>>>>> 78c1f624
   preventDuplicateLinks   Boolean               @default(false)
   archiveAsScreenshot     Boolean               @default(true)
   archiveAsMonolith       Boolean               @default(true)
