{
  "user_administration": "User Administration",
  "search_users": "Search for Users",
  "no_users_found": "No users found.",
  "no_user_found_in_search": "No users found with the given search query.",
  "username": "Username",
  "email": "Email",
  "subscribed": "Subscribed",
  "created_at": "Created At",
  "not_available": "N/A",
  "check_your_email": "Please check your Email",
  "authenticating": "Authenticating...",
  "verification_email_sent": "Verification email sent.",
  "verification_email_sent_desc": "A sign in link has been sent to your email address. If you don't see the email, check your spam folder.",
  "resend_email": "Resend Email",
  "invalid_credentials": "Invalid credentials.",
  "fill_all_fields": "Please fill out all the fields.",
  "enter_credentials": "Enter your credentials",
  "username_or_email": "Username or Email",
  "password": "Password",
  "confirm_password": "Confirm Password",
  "forgot_password": "Forgot Password?",
  "login": "Login",
  "or_continue_with": "Or continue with",
  "new_here": "New here?",
  "sign_up": "Sign Up",
  "sign_in_to_your_account": "Sign in to your account",
  "dashboard_desc": "A brief overview of your data",
  "link": "Link",
  "links": "Links",
  "collection": "Collection",
  "collections": "Collections",
  "tag": "Tag",
  "tags": "Tags",
  "recent": "Recent",
  "recent_links_desc": "Recently added Links",
  "view_all": "View All",
  "view_added_links_here": "View Your Recently Added Links Here!",
  "view_added_links_here_desc": "This section will view your latest added Links across every Collections you have access to.",
  "add_link": "Add New Link",
  "import_links": "Import Links",
  "from_linkwarden": "From Linkwarden",
  "from_html": "From Bookmarks HTML file",
  "from_wallabag": "From Wallabag (JSON file)",
  "from_omnivore": "From Omnivore (ZIP file)",
  "pinned": "Pinned",
  "pinned_links_desc": "Your pinned Links",
  "pin_favorite_links_here": "Pin Your Favorite Links Here!",
  "pin_favorite_links_here_desc": "You can Pin your favorite Links by clicking on the three dots on each Link and clicking Pin to Dashboard.",
  "sending_password_link": "Sending password recovery link...",
  "password_email_prompt": "Enter your email so we can send you a link to create a new password.",
  "send_reset_link": "Send Reset Link",
  "reset_email_sent_desc": "Check your email for a link to reset your password. If it doesn’t appear within a few minutes, check your spam folder.",
  "back_to_login": "Back to Login",
  "email_sent": "Email Sent!",
  "passwords_mismatch": "Passwords do not match.",
  "password_too_short": "Passwords must be at least 8 characters.",
  "creating_account": "Creating Account...",
  "account_created": "Account Created!",
  "trial_offer_desc": "Unlock {{count}} days of Premium Service at no cost!",
  "register_desc": "Create a new account",
  "registration_disabled_desc": "Registration is disabled for this instance, please contact the admin in case of any issues.",
  "enter_details": "Enter your details",
  "display_name": "Display Name",
  "sign_up_agreement": "By signing up, you agree to our <0>Terms of Service</0> and <1>Privacy Policy</1>.",
  "need_help": "Need help?",
  "get_in_touch": "Get in touch",
  "already_registered": "Already have an account?",
  "deleting_selections": "Deleting selections...",
  "links_deleted": "{{count}} Links deleted.",
  "link_deleted": "1 Link deleted.",
  "links_selected": "{{count}} Links selected",
  "link_selected": "1 Link selected",
  "nothing_selected": "Nothing selected",
  "edit": "Edit",
  "delete": "Delete",
  "nothing_found": "Nothing found.",
  "redirecting_to_stripe": "Redirecting to Stripe...",
  "subscribe_title": "Subscribe to Linkwarden!",
  "subscribe_desc": "You will be redirected to Stripe, feel free to reach out to us at <0>support@linkwarden.app</0> in case of any issue.",
  "monthly": "Monthly",
  "yearly": "Yearly",
  "discount_percent": "{{percent}}% Off",
  "billed_monthly": "Billed Monthly",
  "billed_yearly": "Billed Yearly",
  "total": "Total",
  "total_annual_desc": "{{count}}-day free trial, then ${{annualPrice}} annually",
  "total_monthly_desc": "{{count}}-day free trial, then ${{monthlyPrice}} per month",
  "plus_tax": "+ VAT if applicable",
  "complete_subscription": "Complete Subscription",
  "sign_out": "Sign Out",
  "access_tokens": "Access Tokens",
  "access_tokens_description": "Access Tokens can be used to access Linkwarden from other apps and services without giving away your Username and Password.",
  "new_token": "New Access Token",
  "name": "Name",
  "created_success": "Created!",
  "created": "Created",
  "expires": "Expires",
  "accountSettings": "Account Settings",
  "language": "Language",
  "profile_photo": "Profile Photo",
  "upload_new_photo": "Upload a new photo...",
  "remove_photo": "Remove Photo",
  "make_profile_private": "Make profile private",
  "profile_privacy_info": "This will limit who can find and add you to new Collections.",
  "whitelisted_users": "Whitelisted Users",
  "whitelisted_users_info": "Please provide the Username of the users you wish to grant visibility to your profile. Separated by comma.",
  "whitelisted_users_placeholder": "Your profile is hidden from everyone right now...",
  "save_changes": "Save Changes",
  "import_export": "Import & Export",
  "import_data": "Import your data from other platforms.",
  "download_data": "Download your data instantly.",
  "export_data": "Export Data",
  "delete_account": "Delete Account",
  "delete_account_warning": "This will permanently delete ALL the Links, Collections, Tags, and archived data you own.",
  "cancel_subscription_notice": "It will also cancel your subscription.",
  "account_deletion_page": "Account deletion page",
  "applying_settings": "Applying settings...",
  "settings_applied": "Settings Applied!",
  "email_change_request": "Email change request sent. Please verify the new email address.",
  "image_upload_no_file_error": "No file selected. Please choose an image to upload.",
  "image_upload_size_error": "Please select a PNG or JPEG file that's less than 1MB.",
  "image_upload_format_error": "Invalid file format.",
  "importing_bookmarks": "Importing bookmarks...",
  "import_success": "Imported the bookmarks! Reloading the page...",
  "more_coming_soon": "More coming soon!",
  "billing_settings": "Billing Settings",
  "manage_subscription_intro": "To manage/cancel your subscription, visit the",
  "billing_portal": "Billing Portal",
  "help_contact_intro": "If you still need help or encountered any issues, feel free to reach out to us at:",
  "fill_required_fields": "Please fill the required fields.",
  "deleting_message": "Deleting everything, please wait...",
  "delete_warning": "This will permanently delete all the Links, Collections, Tags, and archived data you own. It will also log you out. This action is irreversible!",
  "optional": "Optional",
  "feedback_help": "(but it really helps us improve!)",
  "reason_for_cancellation": "Reason for cancellation",
  "please_specify": "Please specify",
  "customer_service": "Customer Service",
  "low_quality": "Low Quality",
  "missing_features": "Missing Features",
  "switched_service": "Switched Service",
  "too_complex": "Too Complex",
  "too_expensive": "Too Expensive",
  "unused": "Unused",
  "other": "Other",
  "more_information": "More information (the more details, the more helpful it'd be)",
  "feedback_placeholder": "e.g. I needed a feature that...",
  "delete_your_account": "Delete Your Account",
  "change_password": "Change Password",
  "password_length_error": "Passwords must be at least 8 characters.",
  "applying_changes": "Applying...",
  "password_change_instructions": "To change your password, please fill out the following. Your password should be at least 8 characters.",
  "old_password": "Old Password",
  "new_password": "New Password",
  "preference": "Preference",
  "select_theme": "Select Theme",
  "dark": "Dark",
  "light": "Light",
  "archive_settings": "Archive Settings",
  "formats_to_archive": "Formats to Archive/Preserve webpages:",
  "screenshot": "Screenshot",
  "pdf": "PDF",
  "archive_org_snapshot": "Archive.org Snapshot",
  "link_settings": "Link Settings",
  "prevent_duplicate_links": "Prevent duplicate links",
  "clicking_on_links_should": "Clicking on Links should:",
  "open_original_content": "Open the original content",
  "open_pdf_if_available": "Open PDF, if available",
  "open_readable_if_available": "Open Readable, if available",
  "open_screenshot_if_available": "Open Screenshot, if available",
  "open_webpage_if_available": "Open Webpage copy, if available",
  "tag_renamed": "Tag renamed!",
  "tag_deleted": "Tag deleted!",
  "rename_tag": "Rename Tag",
  "delete_tag": "Delete Tag",
  "list_created_with_linkwarden": "List created with Linkwarden",
  "by_author": "By {{author}}.",
  "by_author_and_other": "By {{author}} and {{count}} other.",
  "by_author_and_others": "By {{author}} and {{count}} others.",
  "search_count_link": "Search {{count}} Link",
  "search_count_links": "Search {{count}} Links",
  "collection_is_empty": "This Collection is empty...",
  "all_links": "All Links",
  "all_links_desc": "Links from every Collection",
  "you_have_not_added_any_links": "You Haven't Created Any Links Yet",
  "collections_you_own": "Collections you own",
  "new_collection": "New Collection",
  "other_collections": "Other Collections",
  "other_collections_desc": "Shared collections you're a member of",
  "showing_count_results": "Showing {{count}} results",
  "showing_count_result": "Showing {{count}} result",
  "edit_collection_info": "Edit Collection Info",
  "share_and_collaborate": "Share and Collaborate",
  "view_team": "View Team",
  "team": "Team",
  "create_subcollection": "Create Sub-Collection",
  "delete_collection": "Delete Collection",
  "leave_collection": "Leave Collection",
  "email_verified_signing_out": "Email verified. Signing out...",
  "invalid_token": "Invalid token.",
  "sending_password_recovery_link": "Sending password recovery link...",
  "please_fill_all_fields": "Please fill out all the fields.",
  "password_updated": "Password Updated!",
  "reset_password": "Reset Password",
  "enter_email_for_new_password": "Enter your email so we can send you a link to create a new password.",
  "update_password": "Update Password",
  "password_successfully_updated": "Your password has been successfully updated.",
  "user_already_member": "User already exists.",
  "you_are_already_collection_owner": "You are already the collection owner.",
  "date_newest_first": "Date (Newest First)",
  "date_oldest_first": "Date (Oldest First)",
  "name_az": "Name (A-Z)",
  "name_za": "Name (Z-A)",
  "description_az": "Description (A-Z)",
  "description_za": "Description (Z-A)",
  "all_rights_reserved": "© {{date}} <0>Linkwarden</0>. All rights reserved.",
  "you_have_no_collections": "You have no Collections...",
  "you_have_no_tags": "You have no Tags...",
  "cant_change_collection_you_dont_own": "You can't make changes to a collection you don't own.",
  "account": "Account",
  "billing": "Billing",
  "linkwarden_version": "Linkwarden {{version}}",
  "help": "Help",
  "github": "GitHub",
  "twitter": "Twitter",
  "mastodon": "Mastodon",
  "link_preservation_in_queue": "The Link preservation is currently in the queue",
  "check_back_later": "Please check back later to see the result",
  "there_are_more_formats": "There are more preserved formats in the queue",
  "settings": "Settings",
  "switch_to": "Switch to {{theme}}",
  "logout": "Logout",
  "start_journey": "Start your journey by creating a new Link!",
  "create_new_link": "Create New Link",
  "new_link": "New Link",
  "create_new": "Create New...",
  "pwa_install_prompt": "Install Linkwarden to your home screen for a faster access and enhanced experience. <0>Learn more</0>",
  "full_content": "Full Content",
  "slower": "Slower",
  "new_version_announcement": "See what's new in <0>Linkwarden {{version}}</0>",
  "creating": "Creating...",
  "upload_file": "Upload File",
  "content": "Content",
  "file_types": "PDF, PNG, JPG (Up to {{size}} MB)",
  "description": "Description",
  "auto_generated": "Will be auto generated if nothing is provided.",
  "example_link": "e.g. Example Link",
  "hide": "Hide",
  "more": "More",
  "options": "Options",
  "description_placeholder": "Notes, thoughts, etc.",
  "deleting": "Deleting...",
  "token_revoked": "Token Revoked.",
  "revoke_token": "Revoke Token",
  "revoke_confirmation": "Are you sure you want to revoke this Access Token? Any apps or services using this token will no longer be able to access Linkwarden using it.",
  "revoke": "Revoke",
  "sending_request": "Sending request...",
  "link_being_archived": "Link is being archived...",
  "preserved_formats": "Preserved Formats",
  "available_formats": "The following formats are available for this link",
  "readable": "Readable",
  "preservation_in_queue": "Link preservation is in the queue",
  "view_latest_snapshot": "View latest snapshot on archive.org",
  "refresh_preserved_formats": "Refresh Preserved Formats",
  "this_deletes_current_preservations": "This deletes the current preservations",
  "create_new_user": "Create New User",
  "placeholder_johnny": "Johnny",
  "placeholder_email": "johnny@example.com",
  "placeholder_john": "john",
  "user_created": "User Created!",
  "fill_all_fields_error": "Please fill out all the fields.",
  "password_change_note": "<0>Note:</0> Please make sure you inform the user that they need to change their password.",
  "create_user": "Create User",
  "creating_token": "Creating Token...",
  "token_created": "Token Created!",
  "access_token_created": "Access Token Created",
  "token_creation_notice": "Your new token has been created. Please copy it and store it somewhere safe. You will not be able to see it again.",
  "copied_to_clipboard": "Copied to clipboard!",
  "copy_to_clipboard": "Copy to Clipboard",
  "create_access_token": "Create an Access Token",
  "expires_in": "Expires in",
  "token_name_placeholder": "e.g. For the iOS shortcut",
  "create_token": "Create Access Token",
  "7_days": "7 Days",
  "30_days": "30 Days",
  "60_days": "60 Days",
  "90_days": "90 Days",
  "no_expiration": "No Expiration",
  "creating_link": "Creating link...",
  "link_created": "Link created!",
  "link_name_placeholder": "Will be auto generated if left empty.",
  "link_url_placeholder": "e.g. http://example.com/",
  "link_description_placeholder": "Notes, thoughts, etc.",
  "more_options": "More Options",
  "hide_options": "Hide Options",
  "create_link": "Create Link",
  "new_sub_collection": "New Sub-Collection",
  "for_collection": "For {{name}}",
  "create_new_collection": "Create a New Collection",
  "color": "Color",
  "reset_defaults": "Reset to Defaults",
  "updating_collection": "Updating Collection...",
  "collection_name_placeholder": "e.g. Example Collection",
  "collection_description_placeholder": "The purpose of this Collection...",
  "create_collection_button": "Create Collection",
  "password_change_warning": "Please confirm your password before changing your email address.",
  "stripe_update_note": " Updating this field will change your billing email on Stripe as well.",
  "sso_will_be_removed_warning": "If you change your email address, any existing {{service}} SSO connections will be removed.",
  "old_email": "Old Email",
  "new_email": "New Email",
  "confirm": "Confirm",
  "edit_link": "Edit Link",
  "updating": "Updating...",
  "updated": "Updated!",
  "placeholder_example_link": "e.g. Example Link",
  "make_collection_public": "Make Collection Public",
  "make_collection_public_checkbox": "Make this a public collection",
  "make_collection_public_desc": "This will allow anyone to view this collection and it's users.",
  "sharable_link": "Sharable Link",
  "copied": "Copied!",
  "members": "Members",
  "add_member_placeholder": "Add members by email or username",
  "owner": "Owner",
  "admin": "Admin",
  "contributor": "Contributor",
  "viewer": "Viewer",
  "viewer_desc": "Read-only access",
  "contributor_desc": "Can view and create Links",
  "admin_desc": "Full access to all Links",
  "remove_member": "Remove Member",
  "placeholder_example_collection": "e.g. Example Collection",
  "placeholder_collection_purpose": "The purpose of this Collection...",
  "deleting_user": "Deleting...",
  "user_deleted": "User Deleted.",
  "delete_user": "Delete User",
  "confirm_user_deletion": "Are you sure you want to remove this user?",
  "irreversible_action_warning": "This action is irreversible!",
  "delete_confirmation": "Delete, I know what I'm doing",
  "delete_link": "Delete Link",
  "deleted": "Deleted.",
  "link_deletion_confirmation_message": "Are you sure you want to delete this Link?",
  "warning": "Warning",
  "irreversible_warning": "This action is irreversible!",
  "tip": "Tip",
  "shift_key_tip": "Hold the Shift key while clicking 'Delete' to bypass this confirmation in the future.",
  "deleting_collection": "Deleting...",
  "collection_deleted": "Collection Deleted.",
  "collection_deletion_prompt": "Are you sure you want to delete this Collection?",
  "type_name_placeholder": "Type \"{{name}}\" Here.",
  "deletion_warning": "Deleting this collection will permanently erase all its contents, and it will become inaccessible to everyone, including members with previous access.",
  "leave_prompt": "Click the button below to leave the current collection.",
  "leave": "Leave",
  "edit_links": "Edit {{count}} Links",
  "move_to_collection": "Move to Collection",
  "add_tags": "Add Tags",
  "remove_previous_tags": "Remove previous tags",
  "delete_links": "Delete {{count}} Links",
  "links_deletion_confirmation_message": "Are you sure you want to delete {{count}} Links? ",
  "warning_irreversible": "Warning: This action is irreversible!",
  "shift_key_instruction": "Hold the 'Shift' key while clicking 'Delete' to bypass this confirmation in the future.",
  "link_selection_error": "You don't have permission to edit or delete this item.",
  "no_description": "No description provided.",
  "applying": "Applying...",
  "unpin": "Unpin",
  "pin_to_dashboard": "Pin to Dashboard",
  "show_link_details": "Show Link Details",
  "link_pinned": "Link Pinned!",
  "link_unpinned": "Link Unpinned!",
  "webpage": "Webpage",
  "server_administration": "Server Administration",
  "all_collections": "All Collections",
  "dashboard": "Dashboard",
  "demo_title": "Demo Only",
  "demo_desc": "This is only a demo instance of Linkwarden and uploads are disabled.",
  "demo_desc_2": "If you want to try out the full version, you can sign up for a free trial at:",
  "demo_button": "Login as demo user",
  "regular": "Regular",
  "thin": "Thin",
  "bold": "Bold",
  "fill": "Fill",
  "duotone": "Duotone",
  "light_icon": "Light",
  "search": "Search",
  "set_custom_icon": "Set Custom Icon",
  "view": "View",
  "show": "Show",
  "image": "Image",
  "icon": "Icon",
  "date": "Date",
  "preview_unavailable": "Preview Unavailable",
  "saved": "Saved",
  "untitled": "Untitled",
  "no_tags": "No tags.",
  "no_description_provided": "No description provided.",
  "change_icon": "Change Icon",
  "upload_banner": "Upload Banner",
  "columns": "Columns",
  "default": "Default",
  "invalid_url_guide": "Please enter a valid Address for the Link. (It should start with http/https)",
  "email_invalid": "Please enter a valid email address.",
  "username_invalid_guide": "Username has to be at least 3 characters, no spaces and special characters are allowed.",
  "team_management": "Team Management",
  "invite_user": "Invite User",
  "invite_users": "Invite Users",
  "invite_user_desc": "To invite someone to your team, please enter their email address below:",
  "invite_user_note": "Please note that once the invitation is accepted, an additional seat will be purchased and your account will automatically be billed for this addition.",
  "invite_user_price": "The cost of each seat is ${{price}} per month or ${{priceAnnual}} per year, depending on your current subscription plan.",
  "send_invitation": "Send Invitation",
  "learn_more": "Learn more",
  "invitation_desc": "{{owner}} invited you to join Linkwarden. \nTo continue, please finish setting up your account.",
  "invitation_accepted": "Invitation Accepted!",
  "status": "Status",
  "pending": "Pending",
  "active": "Active",
  "manage_seats": "Manage Seats",
  "seats_purchased": "{{count}} seats purchased",
  "seat_purchased": "{{count}} seat purchased",
  "date_added": "Date Added",
  "resend_invite": "Resend Invitation",
  "resend_invite_success": "Invitation Resent!",
  "remove_user": "Remove User",
  "continue_to_dashboard": "Continue to Dashboard",
  "confirm_user_removal_desc": "They will need to have a subscription to access Linkwarden again.",
  "click_out_to_apply": "Click outside to apply",
  "submit": "Submit",
  "thanks_for_feedback": "Thanks for your feedback!",
  "quick_survey": "Quick Survey",
  "how_did_you_discover_linkwarden": "How did you discover Linkwarden?",
  "rather_not_say": "Rather not say",
  "search_engine": "Search Engine (Google, Bing, etc.)",
  "reddit": "Reddit",
  "lemmy": "Lemmy",
  "people_recommendation": "Recommendation (Friend, Family, etc.)",
  "open_all_links": "Open all Links",
  "ai_settings": "AI Settings",
  "generate_tags_for_existing_links": "Generate tags for existing Links",
  "ai_tagging_method": "AI Tagging Method:",
  "based_on_predefined_tags": "Based on predefined Tags",
  "based_on_predefined_tags_desc": "Auto-categorize links to predefined tags based on the content of each link.",
  "based_on_existing_tags": "Based on existing Tags",
  "based_on_existing_tags_desc": "Auto-categorize links to existing tags based on the content of each link.",
  "auto_generate_tags": "Auto-generate Tags",
  "auto_generate_tags_desc": "Auto-generate relevant tags based on the content of each link.",
  "disabled": "Disabled",
  "ai_tagging_disabled_desc": "AI tagging is disabled.",
  "tag_selection_placeholder": "Choose or add custom tags…",
  "rss_subscriptions": "RSS Subscriptions",
  "rss_subscriptions_desc": "RSS Subscriptions are a way to keep up with your favorite websites and blogs. Linkwarden will automatically fetch the latest articles every {{number}} minutes from the feeds you provide.",
  "rss_deletion_confirmation": "Are you sure you want to delete this RSS Subscription?",
  "new_rss_subscription": "New RSS Subscription",
  "rss_subscription_deleted": "RSS Subscription deleted!",
  "create_rss_subscription": "Create RSS Subscription",
  "rss_feed": "RSS Feed",
  "pinned_links": "Pinned Links",
  "recent_links": "Recent Links",
  "search_results": "Search Results",
  "linkwarden_icon": "Linkwarden Icon",
  "permanent_session": "This is a permanent session",
  "locale": "en-US",
  "not_found_404": "404 - Not Found",
  "collection_publicly_shared": "This collection is being shared publicly.",
  "search_for_links": "Search for Links",
  "search_query_invalid_symbol": "The search query should not contain '%'.",
  "open_modal_new_tab": "Open this modal in a new tab",
  "file": "File",
  "tag_preservation_rule_label": "Preservation rules by tag (override global settings):",
  "ai_tagging": "AI Tagging",
  "worker": "Worker",
  "regenerate_broken_preservations": "Regenerate all broken or missing preservations for all users.",
  "delete_all_preservations": "Delete preservation for all webpages, applies to all users.",
  "delete_all_preservations_and_regenerate": "Delete and re-preserve all webpages, applies to all users.",
  "delete_all_preservation_warning": "This action will delete all existing preservations on the server.",
  "no_broken_preservations": "No broken preservations.",
  "links_are_being_represerved": "Links are being re-preserved...",
  "cancel": "Cancel",
  "preservation_rules": "Preservation rules:",
  "links_being_archived": "Links are being archived...",
<<<<<<< HEAD
  "display_on_dashboard": "Display on Dashboard",
  "dashboard_stats": "Dashboard Stats",
  "no_results_found": "No results found.",
  "no_links_in_collection": "No Links in this Collection."
=======
  "theme": "Theme",
  "font_family": "Font Family",
  "font_size": "Font Size",
  "line_height": "Line Height",
  "line_width": "Line Width",
  "notes_highlights": "Notes & Highlights",
  "no_notes_highlights": "No notes or highlights found for this link.",
  "save": "Save"
>>>>>>> 78c1f624
}<|MERGE_RESOLUTION|>--- conflicted
+++ resolved
@@ -475,12 +475,10 @@
   "cancel": "Cancel",
   "preservation_rules": "Preservation rules:",
   "links_being_archived": "Links are being archived...",
-<<<<<<< HEAD
   "display_on_dashboard": "Display on Dashboard",
   "dashboard_stats": "Dashboard Stats",
   "no_results_found": "No results found.",
-  "no_links_in_collection": "No Links in this Collection."
-=======
+  "no_links_in_collection": "No Links in this Collection.",
   "theme": "Theme",
   "font_family": "Font Family",
   "font_size": "Font Size",
@@ -489,5 +487,4 @@
   "notes_highlights": "Notes & Highlights",
   "no_notes_highlights": "No notes or highlights found for this link.",
   "save": "Save"
->>>>>>> 78c1f624
 }