--- conflicted
+++ resolved
@@ -26,29 +26,6 @@
     ],
   };
 
-<<<<<<< HEAD
-  const candidateUserIds: number[] = [];
-  let lastPickedAtCursor: Date | null = null;
-  let lastIdCursor: number | null = null;
-
-  while (candidateUserIds.length < maxBatchLinks) {
-    const baseUserWhere: Prisma.UserWhereInput = {
-      OR: [
-        {
-          subscriptions: process.env.STRIPE_SECRET_KEY
-            ? { is: { active: true } }
-            : undefined,
-        },
-        {
-          parentSubscription: process.env.STRIPE_SECRET_KEY
-            ? { is: { active: true } }
-            : undefined,
-        },
-      ],
-    };
-    const userWhere: Prisma.UserWhereInput =
-      lastPickedAtCursor && lastIdCursor
-=======
   const users = await prisma.user.findMany({
     where: {
       createdLinks: {
@@ -57,7 +34,6 @@
         },
       },
       ...(process.env.STRIPE_SECRET_KEY
->>>>>>> 1ce72e6a
         ? {
             OR: [
               { subscriptions: { is: { active: true } } },
