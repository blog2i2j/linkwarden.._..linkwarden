import { LaunchOptions, chromium, devices } from "playwright";
import { prisma } from "./db";
import createFile from "./storage/createFile";
import sendToWayback from "./sendToWayback";
import { Readability } from "@mozilla/readability";
import { JSDOM } from "jsdom";
import DOMPurify from "dompurify";
import { Collection, Link, User } from "@prisma/client";
import validateUrlSize from "./validateUrlSize";
import removeFile from "./storage/removeFile";
import Jimp from "jimp";
import createFolder from "./storage/createFolder";

type LinksAndCollectionAndOwner = Link & {
  collection: Collection & {
    owner: User;
  };
};

const BROWSER_TIMEOUT = Number(process.env.BROWSER_TIMEOUT) || 5;

export default async function archiveHandler(link: LinksAndCollectionAndOwner) {
<<<<<<< HEAD
  // allow user to configure a proxy
  let browserOptions: LaunchOptions = {};
  if (process.env.ARCHIVER_PROXY) {
    browserOptions.proxy = {
      server: process.env.ARCHIVER_PROXY,
      bypass: process.env.ARCHIVER_PROXY_BYPASS,
      username: process.env.ARCHIVER_PROXY_USERNAME,
      password: process.env.ARCHIVER_PROXY_PASSWORD,
    }
  }

  const browser = await chromium.launch(browserOptions);
  const context = await browser.newContext(devices["Desktop Chrome"]);
=======
  const browser = await chromium.launch();
  const context = await browser.newContext({
    ...devices["Desktop Chrome"],
    ignoreHTTPSErrors: process.env.IGNORE_HTTPS_ERRORS === "true",
  });
>>>>>>> d438381e
  const page = await context.newPage();

  const timeoutPromise = new Promise((_, reject) => {
    setTimeout(
      () =>
        reject(
          new Error(
            `Browser has been open for more than ${BROWSER_TIMEOUT} minutes.`
          )
        ),
      BROWSER_TIMEOUT * 60000
    );
  });

  try {
    await Promise.race([
      (async () => {
        const validatedUrl = link.url
          ? await validateUrlSize(link.url)
          : undefined;

        if (validatedUrl === null)
          throw "Something went wrong while retrieving the file size.";

        const contentType = validatedUrl?.get("content-type");
        let linkType = "url";
        let imageExtension = "png";

        if (!link.url) linkType = link.type;
        else if (contentType?.includes("application/pdf")) linkType = "pdf";
        else if (contentType?.startsWith("image")) {
          linkType = "image";
          if (contentType.includes("image/jpeg")) imageExtension = "jpeg";
          else if (contentType.includes("image/png")) imageExtension = "png";
        }

        const user = link.collection?.owner;

        // send to archive.org
        if (user.archiveAsWaybackMachine && link.url) sendToWayback(link.url);

        const targetLink = await prisma.link.update({
          where: { id: link.id },
          data: {
            type: linkType,
            image:
              user.archiveAsScreenshot && !link.image?.startsWith("archive")
                ? "pending"
                : undefined,
            pdf:
              user.archiveAsPDF && !link.pdf?.startsWith("archive")
                ? "pending"
                : undefined,
            readable: !link.readable?.startsWith("archive")
              ? "pending"
              : undefined,
            preview: !link.readable?.startsWith("archive")
              ? "pending"
              : undefined,
            lastPreserved: new Date().toISOString(),
          },
        });

        if (linkType === "image" && !link.image?.startsWith("archive")) {
          await imageHandler(link, imageExtension); // archive image (jpeg/png)
          return;
        } else if (linkType === "pdf" && !link.pdf?.startsWith("archive")) {
          await pdfHandler(link); // archive pdf
          return;
        } else if (link.url) {
          // archive url

          await page.goto(link.url, { waitUntil: "domcontentloaded" });

          const content = await page.content();

          // TODO single file
          // const session = await page.context().newCDPSession(page);
          // const doc = await session.send("Page.captureSnapshot", {
          //   format: "mhtml",
          // });
          // const saveDocLocally = (doc: any) => {
          //   console.log(doc);
          //   return createFile({
          //     data: doc,
          //     filePath: `archives/${targetLink.collectionId}/${link.id}.mhtml`,
          //   });
          // };
          // saveDocLocally(doc.data);

          // Readability
          const window = new JSDOM("").window;
          const purify = DOMPurify(window);
          const cleanedUpContent = purify.sanitize(content);
          const dom = new JSDOM(cleanedUpContent, { url: link.url || "" });
          const article = new Readability(dom.window.document).parse();
          const articleText = article?.textContent
            .replace(/ +(?= )/g, "") // strip out multiple spaces
            .replace(/(\r\n|\n|\r)/gm, " "); // strip out line breaks
          if (
            articleText &&
            articleText !== "" &&
            !link.readable?.startsWith("archive")
          ) {
            await createFile({
              data: JSON.stringify(article),
              filePath: `archives/${targetLink.collectionId}/${link.id}_readability.json`,
            });

            await prisma.link.update({
              where: { id: link.id },
              data: {
                readable: `archives/${targetLink.collectionId}/${link.id}_readability.json`,
                textContent: articleText,
              },
            });
          }

          // Preview

          const ogImageUrl = await page.evaluate(() => {
            const metaTag = document.querySelector('meta[property="og:image"]');
            return metaTag ? (metaTag as any).content : null;
          });

          createFolder({
            filePath: `archives/preview/${link.collectionId}`,
          });

          if (ogImageUrl) {
            console.log("Found og:image URL:", ogImageUrl);

            // Download the image
            const imageResponse = await page.goto(ogImageUrl);

            // Check if imageResponse is not null
            if (imageResponse && !link.preview?.startsWith("archive")) {
              const buffer = await imageResponse.body();

              // Check if buffer is not null
              if (buffer) {
                // Load the image using Jimp
                Jimp.read(buffer, async (err, image) => {
                  if (image && !err) {
                    image?.resize(1280, Jimp.AUTO).quality(20);
                    const processedBuffer = await image?.getBufferAsync(
                      Jimp.MIME_JPEG
                    );

                    createFile({
                      data: processedBuffer,
                      filePath: `archives/preview/${link.collectionId}/${link.id}.jpeg`,
                    }).then(() => {
                      return prisma.link.update({
                        where: { id: link.id },
                        data: {
                          preview: `archives/preview/${link.collectionId}/${link.id}.jpeg`,
                        },
                      });
                    });
                  }
                }).catch((err) => {
                  console.error("Error processing the image:", err);
                });
              } else {
                console.log("No image data found.");
              }
            }

            await page.goBack();
          } else if (!link.preview?.startsWith("archive")) {
            console.log("No og:image found");
            await page
              .screenshot({ type: "jpeg", quality: 20 })
              .then((screenshot) => {
                return createFile({
                  data: screenshot,
                  filePath: `archives/preview/${link.collectionId}/${link.id}.jpeg`,
                });
              })
              .then(() => {
                return prisma.link.update({
                  where: { id: link.id },
                  data: {
                    preview: `archives/preview/${link.collectionId}/${link.id}.jpeg`,
                  },
                });
              });
          }

          // Screenshot/PDF
          await page.evaluate(
            autoScroll,
            Number(process.env.AUTOSCROLL_TIMEOUT) || 30
          );

          // Check if the user hasn't deleted the link by the time we're done scrolling
          const linkExists = await prisma.link.findUnique({
            where: { id: link.id },
          });
          if (linkExists) {
            const processingPromises = [];

            if (
              user.archiveAsScreenshot &&
              !link.image?.startsWith("archive")
            ) {
              processingPromises.push(
                page.screenshot({ fullPage: true }).then((screenshot) => {
                  return createFile({
                    data: screenshot,
                    filePath: `archives/${linkExists.collectionId}/${link.id}.png`,
                  });
                })
              );
            }

            // apply administrator's defined pdf margins or default to 15px
            const margins = { top: "15px", bottom: "15px" };
            if (process.env.ARCHIVER_PDF_MARGIN_TOP) {
              margins.top = process.env.ARCHIVER_PDF_MARGIN_TOP;
            } else if (process.env.ARCHIVER_PDF_MARGIN_BOTTOM) {
              margins.bottom = process.env.ARCHIVER_PDF_MARGIN_BOTTOM;
            }

            if (user.archiveAsPDF && !link.pdf?.startsWith("archive")) {
              processingPromises.push(
                page
                  .pdf({
                    width: "1366px",
                    height: "1931px",
                    printBackground: true,
                    margin: margins,
                  })
                  .then((pdf) => {
                    return createFile({
                      data: pdf,
                      filePath: `archives/${linkExists.collectionId}/${link.id}.pdf`,
                    });
                  })
              );
            }
            await Promise.allSettled(processingPromises);
            await prisma.link.update({
              where: { id: link.id },
              data: {
                image: user.archiveAsScreenshot
                  ? `archives/${linkExists.collectionId}/${link.id}.png`
                  : undefined,
                pdf: user.archiveAsPDF
                  ? `archives/${linkExists.collectionId}/${link.id}.pdf`
                  : undefined,
              },
            });
          }
        }
      })(),
      timeoutPromise,
    ]);
  } catch (err) {
    console.log(err);
    console.log("Failed Link details:", link);
    throw err;
  } finally {
    const finalLink = await prisma.link.findUnique({
      where: { id: link.id },
    });

    if (finalLink)
      await prisma.link.update({
        where: { id: link.id },
        data: {
          lastPreserved: new Date().toISOString(),
          readable: !finalLink.readable?.startsWith("archives")
            ? "unavailable"
            : undefined,
          image: !finalLink.image?.startsWith("archives")
            ? "unavailable"
            : undefined,
          pdf: !finalLink.pdf?.startsWith("archives")
            ? "unavailable"
            : undefined,
          preview: !finalLink.preview?.startsWith("archives")
            ? "unavailable"
            : undefined,
        },
      });
    else {
      removeFile({ filePath: `archives/${link.collectionId}/${link.id}.png` });
      removeFile({ filePath: `archives/${link.collectionId}/${link.id}.pdf` });
      removeFile({
        filePath: `archives/${link.collectionId}/${link.id}_readability.json`,
      });
      removeFile({
        filePath: `archives/preview/${link.collectionId}/${link.id}.jpeg`,
      });
    }

    await browser.close();
  }
}

const autoScroll = async (AUTOSCROLL_TIMEOUT: number) => {
  const timeoutPromise = new Promise<void>((_, reject) => {
    setTimeout(() => {
      reject(new Error(`Webpage was too long to be archived.`));
    }, AUTOSCROLL_TIMEOUT * 1000);
  });

  const scrollingPromise = new Promise<void>((resolve) => {
    let totalHeight = 0;
    let distance = 100;
    let scrollDown = setInterval(() => {
      let scrollHeight = document.body.scrollHeight;
      window.scrollBy(0, distance);
      totalHeight += distance;
      if (totalHeight >= scrollHeight) {
        clearInterval(scrollDown);
        window.scroll(0, 0);
        resolve();
      }
    }, 100);
  });

  await Promise.race([scrollingPromise, timeoutPromise]);
};

const imageHandler = async ({ url, id }: Link, extension: string) => {
  const image = await fetch(url as string).then((res) => res.blob());

  const buffer = Buffer.from(await image.arrayBuffer());

  const linkExists = await prisma.link.findUnique({
    where: { id },
  });

  if (linkExists) {
    await createFile({
      data: buffer,
      filePath: `archives/${linkExists.collectionId}/${id}.${extension}`,
    });

    await prisma.link.update({
      where: { id },
      data: {
        image: `archives/${linkExists.collectionId}/${id}.${extension}`,
      },
    });
  }
};

const pdfHandler = async ({ url, id }: Link) => {
  const pdf = await fetch(url as string).then((res) => res.blob());

  const buffer = Buffer.from(await pdf.arrayBuffer());

  const linkExists = await prisma.link.findUnique({
    where: { id },
  });

  if (linkExists) {
    await createFile({
      data: buffer,
      filePath: `archives/${linkExists.collectionId}/${id}.pdf`,
    });

    await prisma.link.update({
      where: { id },
      data: {
        pdf: `archives/${linkExists.collectionId}/${id}.pdf`,
      },
    });
  }
};<|MERGE_RESOLUTION|>--- conflicted
+++ resolved
@@ -20,7 +20,6 @@
 const BROWSER_TIMEOUT = Number(process.env.BROWSER_TIMEOUT) || 5;
 
 export default async function archiveHandler(link: LinksAndCollectionAndOwner) {
-<<<<<<< HEAD
   // allow user to configure a proxy
   let browserOptions: LaunchOptions = {};
   if (process.env.ARCHIVER_PROXY) {
@@ -33,14 +32,11 @@
   }
 
   const browser = await chromium.launch(browserOptions);
-  const context = await browser.newContext(devices["Desktop Chrome"]);
-=======
-  const browser = await chromium.launch();
   const context = await browser.newContext({
     ...devices["Desktop Chrome"],
     ignoreHTTPSErrors: process.env.IGNORE_HTTPS_ERRORS === "true",
   });
->>>>>>> d438381e
+
   const page = await context.newPage();
 
   const timeoutPromise = new Promise((_, reject) => {
