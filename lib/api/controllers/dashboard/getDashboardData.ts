import { prisma } from "@/lib/api/db";
import { LinkRequestQuery, Order, Sort } from "@/types/global";

export default async function getDashboardData(
  userId: number,
  query: LinkRequestQuery
) {
<<<<<<< HEAD
  let order: Order = { id: "desc" };
=======
  let order: any = { id: "desc" };
>>>>>>> 0e47ad99
  if (query.sort === Sort.DateNewestFirst) order = { id: "desc" };
  else if (query.sort === Sort.DateOldestFirst) order = { id: "asc" };
  else if (query.sort === Sort.NameAZ) order = { name: "asc" };
  else if (query.sort === Sort.NameZA) order = { name: "desc" };
  else if (query.sort === Sort.DescriptionAZ) order = { description: "asc" };
  else if (query.sort === Sort.DescriptionZA) order = { description: "desc" };

  const pinnedLinks = await prisma.link.findMany({
    take: 10,
    where: {
      AND: [
        {
          collection: {
            OR: [
              { ownerId: userId },
              {
                members: {
                  some: { userId },
                },
              },
            ],
          },
        },
        {
          pinnedBy: { some: { id: userId } },
        },
      ],
    },
    include: {
      tags: true,
      collection: true,
      pinnedBy: {
        where: { id: userId },
        select: { id: true },
      },
    },
    orderBy: order,
  });

  const recentlyAddedLinks = await prisma.link.findMany({
    take: 10,
    where: {
      collection: {
        OR: [
          { ownerId: userId },
          {
            members: {
              some: { userId },
            },
          },
        ],
      },
    },
    include: {
      tags: true,
      collection: true,
      pinnedBy: {
        where: { id: userId },
        select: { id: true },
      },
    },
    orderBy: order,
  });

<<<<<<< HEAD
  const links = [...recentlyAddedLinks, ...pinnedLinks].sort(
    (a, b) => new Date(b.id).getTime() - new Date(a.id).getTime()
=======
  const combinedLinks = [...recentlyAddedLinks, ...pinnedLinks];

  const uniqueLinks = Array.from(
    combinedLinks
      .reduce((map, item) => map.set(item.id, item), new Map())
      .values()
  );

  const links = uniqueLinks.sort(
    (a, b) => (new Date(b.id) as any) - (new Date(a.id) as any)
>>>>>>> 0e47ad99
  );

  return { response: links, status: 200 };
}<|MERGE_RESOLUTION|>--- conflicted
+++ resolved
@@ -5,11 +5,7 @@
   userId: number,
   query: LinkRequestQuery
 ) {
-<<<<<<< HEAD
   let order: Order = { id: "desc" };
-=======
-  let order: any = { id: "desc" };
->>>>>>> 0e47ad99
   if (query.sort === Sort.DateNewestFirst) order = { id: "desc" };
   else if (query.sort === Sort.DateOldestFirst) order = { id: "asc" };
   else if (query.sort === Sort.NameAZ) order = { name: "asc" };
@@ -74,10 +70,6 @@
     orderBy: order,
   });
 
-<<<<<<< HEAD
-  const links = [...recentlyAddedLinks, ...pinnedLinks].sort(
-    (a, b) => new Date(b.id).getTime() - new Date(a.id).getTime()
-=======
   const combinedLinks = [...recentlyAddedLinks, ...pinnedLinks];
 
   const uniqueLinks = Array.from(
@@ -88,7 +80,6 @@
 
   const links = uniqueLinks.sort(
     (a, b) => (new Date(b.id) as any) - (new Date(a.id) as any)
->>>>>>> 0e47ad99
   );
 
   return { response: links, status: 200 };
